--- conflicted
+++ resolved
@@ -1,24 +1,14 @@
-<<<<<<< HEAD
-use probe_rs_target::ArmCoreAccessOptions;
-
-=======
-use crate::architecture::arm::ap::AccessPort;
->>>>>>> 2c10e34a
+use crate::architecture::arm::ap::{AccessPort, MemoryAp};
 use crate::architecture::arm::component::get_arm_components;
 use crate::architecture::arm::sequences::{ArmDebugSequence, DefaultArmSequence};
-use crate::architecture::arm::{ArmError, DpAddress};
+use crate::architecture::arm::{ApAddress, ArmError, DpAddress};
 use crate::architecture::riscv::communication_interface::RiscvError;
-<<<<<<< HEAD
-use crate::config::{ChipInfo, RegistryError, Target, TargetSelector};
-use crate::core::{Architecture, CombinedCoreState, SpecificCoreState};
-=======
 use crate::architecture::xtensa::communication_interface::{
     XtensaCommunicationInterface, XtensaError,
 };
 use crate::config::{ChipInfo, CoreExt, RegistryError, Target, TargetSelector};
 use crate::core::{Architecture, CombinedCoreState};
 use crate::probe::fake_probe::FakeProbe;
->>>>>>> 2c10e34a
 use crate::{
     architecture::{
         arm::{
@@ -29,21 +19,18 @@
     },
     config::DebugSequence,
 };
-<<<<<<< HEAD
-use crate::{AttachMethod, Core, CoreType, Error, FakeProbe, Probe};
-use std::convert::Infallible;
-=======
 use crate::{
     probe::{list::Lister, AttachMethod, DebugProbeError, Probe},
     Core, CoreType, Error,
 };
 use anyhow::anyhow;
->>>>>>> 2c10e34a
+use probe_rs_target::ArmCoreAccessOptions;
+use std::convert::Infallible;
 use std::ops::DerefMut;
 use std::str::FromStr;
 use std::{fmt, sync::Arc, time::Duration};
 
-use self::permissions::Permissions;
+pub use self::permissions::Permissions;
 
 pub(crate) mod permissions;
 
@@ -107,13 +94,6 @@
 impl ArchitectureInterface {
     fn attach<'probe, 'target: 'probe>(
         &'probe mut self,
-<<<<<<< HEAD
-        core_state: &'probe mut CombinedCoreState,
-    ) -> Result<Core<'probe>, Error> {
-        match self {
-            ArchitectureInterface::Arm(arm_interface) => core_state.attach_arm(arm_interface),
-            ArchitectureInterface::Riscv(state) => core_state.attach_riscv(state),
-=======
         target: &'probe Target,
         combined_state: &'probe mut CombinedCoreState,
     ) -> Result<Core<'probe>, Error> {
@@ -121,14 +101,12 @@
             ArchitectureInterface::Arm(iface) => combined_state.attach_arm(target, iface),
             ArchitectureInterface::Riscv(iface) => combined_state.attach_riscv(target, iface),
             ArchitectureInterface::Xtensa(iface) => combined_state.attach_xtensa(target, iface),
->>>>>>> 2c10e34a
         }
     }
 }
 
 impl Session {
     /// Open a new session with a given debug target.
-<<<<<<< HEAD
     ///
     /// A debug connection will be established to all cores in the target specification. The
     /// steps taken are detailed below for ARM and RISCV.
@@ -147,7 +125,8 @@
 
         let mut session = match target.architecture() {
             Architecture::Arm => Session::attach_arm(probe, target, config)?,
-            Architecture::Riscv => Session::attach_riscv(target, probe, &config)?,
+            Architecture::Riscv => Session::attach_riscv(probe, target, config)?,
+            Architecture::Xtensa => Session::attach_xtensa(probe, target, config)?,
         };
 
         session.clear_all_hw_breakpoints()?;
@@ -155,105 +134,10 @@
         Ok(session)
     }
 
-    /// Automatically creates a session with the first connected probe found.
-    #[tracing::instrument(skip(target))]
-    pub fn auto_attach(
-        target: impl Into<TargetSelector>,
-        permissions: Permissions,
-    ) -> Result<Session, Error> {
-        // Get a list of all available debug probes.
-        let probes = Probe::list_all();
-
-        // Use the first probe found.
-        let probe = probes
-            .get(0)
-            .ok_or(Error::UnableToOpenProbe("No probe was found"))?
-            .open()?;
-
-        // Attach to a chip.
-        probe.attach(target, permissions)
-    }
-
-    fn attach_arm(
-        mut probe: Probe,
-        target: Target,
-        config: Config,
-    ) -> Result<Session, crate::Error> {
-        let default_core = config.default_core(&target);
+    fn attach_arm(mut probe: Probe, target: Target, config: Config) -> Result<Self, Error> {
+        let default_core = target.default_core();
 
         let mut cores: Vec<_> = target
-            .cores
-            .iter()
-            .enumerate()
-            .map(|(id, core)| CombinedCoreState {
-                debug_enabled: false,
-                core_state: Core::create_state(id, core.core_access_options.clone(), &target),
-                specific_state: SpecificCoreState::from_core_type(core.core_type),
-            })
-            .collect();
-
-        let arm_core_access_options = default_core.core_access_options.expect_arm().clone();
-
-        let default_memory_ap = memory_ap(&arm_core_access_options);
-
-        let sequence_handle = match &target.debug_sequence {
-            DebugSequence::Arm(sequence) => sequence.clone(),
-            DebugSequence::Riscv(_) => {
-                panic!("Mismatch between architecture and sequence type!")
-            }
-        };
-
-        if AttachMethod::UnderReset == config.attach_method {
-            let _span = tracing::debug_span!("Asserting hardware assert").entered();
-
-            if let Some(dap_probe) = probe.try_as_dap_probe() {
-                sequence_handle.reset_hardware_assert(dap_probe)?;
-            } else {
-                tracing::info!(
-                    "Custom reset sequences are not supported on {}.",
-                    probe.get_name()
-                );
-                tracing::info!("Falling back to standard probe reset.");
-                probe.target_reset_assert()?;
-            }
-        }
-
-        probe.inner_attach()?;
-
-        let interface = probe.try_into_arm_interface().map_err(|(_, err)| err)?;
-
-        let mut interface = interface
-            .initialize(sequence_handle.clone())
-            .map_err(|(_interface, e)| e)?;
-
-        for core in cores.iter().filter(|c| config.is_core_enabled(c.id())) {
-            let unlock_span =
-                tracing::debug_span!("debug_device_unlock", core_id = core.id()).entered();
-
-            // Enable debug mode
-            let unlock_res = sequence_handle.debug_device_unlock(
-                &mut *interface,
-                core.arm_memory_ap(),
-                &config.permissions,
-                core.id(),
-            );
-            drop(unlock_span);
-
-            match unlock_res {
-                Ok(()) => (),
-                // In case this happens after unlock. Try to re-attach the probe once.
-                Err(ArmError::ReAttachRequired) => {
-                    Self::reattach_arm_interface(&mut interface, &sequence_handle)?;
-=======
-    pub(crate) fn new(
-        probe: Probe,
-        target: TargetSelector,
-        attach_method: AttachMethod,
-        permissions: Permissions,
-    ) -> Result<Self, Error> {
-        let (probe, target) = get_target_from_selector(target, attach_method, probe)?;
-
-        let cores = target
             .cores
             .iter()
             .enumerate()
@@ -267,31 +151,7 @@
             })
             .collect();
 
-        let mut session = match target.architecture() {
-            Architecture::Arm => {
-                Self::attach_arm(probe, target, attach_method, permissions, cores)?
-            }
-            Architecture::Riscv => {
-                Self::attach_riscv(probe, target, attach_method, permissions, cores)?
-            }
-            Architecture::Xtensa => {
-                Self::attach_xtensa(probe, target, attach_method, permissions, cores)?
-            }
-        };
-
-        session.clear_all_hw_breakpoints()?;
-
-        Ok(session)
-    }
-
-    fn attach_arm(
-        mut probe: Probe,
-        target: Target,
-        attach_method: AttachMethod,
-        permissions: Permissions,
-        cores: Vec<CombinedCoreState>,
-    ) -> Result<Self, Error> {
-        let default_core = target.default_core();
+        let arm_core_access_options = default_core.core_access_options.expect_arm().clone();
 
         let default_memory_ap = default_core.memory_ap().ok_or_else(|| {
             Error::Other(anyhow::anyhow!(
@@ -306,7 +166,7 @@
             _ => unreachable!("Mismatch between architecture and sequence type!"),
         };
 
-        if AttachMethod::UnderReset == attach_method {
+        if AttachMethod::UnderReset == config.attach_method {
             let span = tracing::debug_span!("Asserting hardware assert");
             let _enter = span.enter();
 
@@ -334,48 +194,60 @@
         let mut interface = interface
             .initialize(sequence_handle.clone(), default_dp)
             .map_err(|(_interface, e)| e)?;
-        let unlock_span = tracing::debug_span!("debug_device_unlock").entered();
-
-        // Enable debug mode
-        let unlock_res =
-            sequence_handle.debug_device_unlock(&mut *interface, default_memory_ap, &permissions);
-        drop(unlock_span);
-
-        match unlock_res {
-            Ok(()) => (),
-            // In case this happens after unlock. Try to re-attach the probe once.
-            Err(ArmError::ReAttachRequired) => {
-                Self::reattach_arm_interface(&mut interface, &sequence_handle)?;
-            }
-            Err(e) => return Err(Error::Arm(e)),
+
+        for core in cores.iter().filter(|c| config.is_core_enabled(c.id())) {
+            let unlock_span =
+                tracing::debug_span!("debug_device_unlock", core_id = core.id()).entered();
+
+            // Enable debug mode
+            let unlock_res = sequence_handle.debug_device_unlock(
+                &mut *interface,
+                core.arm_memory_ap(),
+                &config.permissions,
+                core.id(),
+            );
+            drop(unlock_span);
+
+            match unlock_res {
+                Ok(()) => (),
+                // In case this happens after unlock. Try to re-attach the probe once.
+                Err(ArmError::ReAttachRequired) => {
+                    Self::reattach_arm_interface(&mut interface, &sequence_handle)?;
+                }
+                Err(e) => return Err(Error::Arm(e)),
+            }
         }
 
         // For each core, setup debugging
-        for core in &cores {
+        for core in &mut cores {
             core.enable_arm_debug(&mut *interface)?;
         }
 
-        if attach_method == AttachMethod::UnderReset {
-            {
-                for core in &cores {
-                    core.arm_reset_catch_set(&mut *interface)?;
+        if config.attach_method == AttachMethod::UnderReset {
+            for core in &cores {
+                let mut memory_interface = interface.memory_interface(core.arm_memory_ap())?;
+
+                tracing::debug_span!("reset_catch_set", core_id = core.id()).in_scope(|| {
+                    sequence_handle.reset_catch_set(
+                        &mut *memory_interface,
+                        core.core_type(),
+                        arm_core_access_options.debug_base,
+                    )
+                })?;
+            }
+
+            // TODO: A timeout here indicates that the reset pin is probably not properly
+            //       connected.
+            let result = tracing::debug_span!("reset_hardware_deassert").in_scope(|| {
+                sequence_handle.reset_hardware_deassert(&mut *interface, default_memory_ap)
+            });
+
+            if let Err(e) = result {
+                if matches!(e, ArmError::Timeout) {
+                    tracing::warn!("Timeout while deasserting hardware reset pin. This indicates that the reset pin is not properly connected. Please check your hardware setup.");
                 }
 
-                let reset_hardware_deassert =
-                    tracing::debug_span!("reset_hardware_deassert").entered();
-
-                let mut memory_interface = interface.memory_interface(default_memory_ap)?;
-
-                // TODO: A timeout here indicates that the reset pin is probably not properly
-                //       connected.
-                if let Err(e) = sequence_handle.reset_hardware_deassert(&mut *memory_interface) {
-                    if matches!(e, ArmError::Timeout) {
-                        tracing::warn!("Timeout while deasserting hardware reset pin. This indicates that the reset pin is not properly connected. Please check your hardware setup.");
-                    }
-
-                    return Err(e.into());
-                }
-                drop(reset_hardware_deassert);
+                return Err(e.into());
             }
 
             let mut session = Session {
@@ -386,7 +258,7 @@
             };
 
             {
-                // Wait for the core to be halted. The core should be
+                // Wait for the cores to be halted. The cores should be
                 // halted because we set the `reset_catch` earlier, which
                 // means that the core should stop when coming out of reset.
 
@@ -396,11 +268,203 @@
                     core.wait_for_core_halted(Duration::from_millis(100))?;
 
                     core.reset_catch_clear()?;
->>>>>>> 2c10e34a
+                }
+            }
+
+            Ok(session)
+        } else {
+            // No further work needs to be done for the "normal" attach procedure
+
+            Ok(Session {
+                target,
+                interface: ArchitectureInterface::Arm(interface),
+                cores,
+                configured_trace_sink: None,
+            })
+        }
+    }
+
+    fn attach_riscv(mut probe: Probe, target: Target, config: Config) -> Result<Self, Error> {
+        // TODO: Handle attach under reset
+
+        let mut cores: Vec<_> = target
+            .cores
+            .iter()
+            .enumerate()
+            .map(|(id, core)| {
+                Core::create_state(
+                    id,
+                    core.core_access_options.clone(),
+                    &target,
+                    core.core_type,
+                )
+            })
+            .collect();
+
+        let sequence_handle = match &target.debug_sequence {
+            DebugSequence::Riscv(sequence) => sequence.clone(),
+            _ => unreachable!("Mismatch between architecture and sequence type!"),
+        };
+
+        if let Some(jtag) = target.jtag.as_ref() {
+            if let Some(scan_chain) = jtag.scan_chain.clone() {
+                probe.set_scan_chain(scan_chain)?;
+            }
+        }
+
+        probe.attach_to_unspecified()?;
+
+        let interface = probe
+            .try_into_riscv_interface()
+            .map_err(|(_probe, err)| err)?;
+
+        let mut session = Session {
+            target,
+            interface: ArchitectureInterface::Riscv(Box::new(interface)),
+            cores,
+            configured_trace_sink: None,
+        };
+
+        sequence_handle.on_connect(session.get_riscv_interface()?)?;
+
+        Ok(session)
+    }
+
+    fn attach_xtensa(mut probe: Probe, target: Target, config: Config) -> Result<Self, Error> {
+        let mut cores: Vec<_> = target
+            .cores
+            .iter()
+            .enumerate()
+            .map(|(id, core)| {
+                Core::create_state(
+                    id,
+                    core.core_access_options.clone(),
+                    &target,
+                    core.core_type,
+                )
+            })
+            .collect();
+
+        let sequence_handle = match &target.debug_sequence {
+            DebugSequence::Xtensa(sequence) => sequence.clone(),
+            _ => unreachable!("Mismatch between architecture and sequence type!"),
+        };
+
+        if let Some(jtag) = target.jtag.as_ref() {
+            if let Some(scan_chain) = jtag.scan_chain.clone() {
+                probe.set_scan_chain(scan_chain)?;
+            }
+        }
+
+        probe.attach_to_unspecified()?;
+
+        let interface = probe
+            .try_into_xtensa_interface()
+            .map_err(|(_probe, err)| err)?;
+
+        let mut session = Session {
+            target,
+            interface: ArchitectureInterface::Xtensa(Box::new(interface)),
+            cores,
+            configured_trace_sink: None,
+        };
+
+        {
+            // Todo: Add multicore support. How to deal with any cores that are not active and won't respond?
+            let mut core = session.core(0)?;
+
+            core.halt(Duration::from_millis(100))?;
+        }
+
+        sequence_handle.on_connect(session.get_xtensa_interface()?)?;
+
+        Ok(session)
+    }
+
+    /// Automatically creates a session with the first connected probe found.
+    #[tracing::instrument(skip(target))]
+    pub fn auto_attach(
+        target: impl Into<TargetSelector>,
+        permissions: Permissions,
+    ) -> Result<Session, Error> {
+        // Get a list of all available debug probes.
+        let lister = Lister::new();
+
+        let probes = lister.list_all();
+
+        // Use the first probe found.
+        let probe = probes
+            .first()
+            .ok_or(Error::UnableToOpenProbe("No probe was found"))?
+            .open(&lister)?;
+
+        // Attach to a chip.
+        probe.attach(target, permissions)
+    }
+
+    /*
+    fn attach_arm_old(
+        mut probe: Probe,
+        target: Target,
+        config: Config,
+    ) -> Result<Session, crate::Error> {
+        let default_core = config.default_core(&target);
+
+        let arm_core_access_options = default_core.core_access_options.expect_arm().clone();
+
+        let default_memory_ap = memory_ap(&arm_core_access_options);
+
+        let sequence_handle = match &target.debug_sequence {
+            DebugSequence::Arm(sequence) => sequence.clone(),
+            DebugSequence::Riscv(_) => {
+                panic!("Mismatch between architecture and sequence type!")
+            }
+        };
+
+        if AttachMethod::UnderReset == config.attach_method {
+            let _span = tracing::debug_span!("Asserting hardware assert").entered();
+
+            if let Some(dap_probe) = probe.try_as_dap_probe() {
+                sequence_handle.reset_hardware_assert(dap_probe)?;
+            } else {
+                tracing::info!(
+                    "Custom reset sequences are not supported on {}.",
+                    probe.get_name()
+                );
+                tracing::info!("Falling back to standard probe reset.");
+                probe.target_reset_assert()?;
+            }
+        }
+
+        probe.inner_attach()?;
+
+        let interface = probe.try_into_arm_interface().map_err(|(_, err)| err)?;
+
+        let mut interface = interface
+            .initialize(sequence_handle.clone())
+            .map_err(|(_interface, e)| e)?;
+
+        for core in cores.iter().filter(|c| config.is_core_enabled(c.id())) {
+            let unlock_span =
+                tracing::debug_span!("debug_device_unlock", core_id = core.id()).entered();
+
+            // Enable debug mode
+            let unlock_res = sequence_handle.debug_device_unlock(
+                &mut *interface,
+                core.arm_memory_ap(),
+                &config.permissions,
+                core.id(),
+            );
+            drop(unlock_span);
+
+            match unlock_res {
+                Ok(()) => (),
+                // In case this happens after unlock. Try to re-attach the probe once.
+                Err(ArmError::ReAttachRequired) => {
+                    Self::reattach_arm_interface(&mut interface, &sequence_handle)?;
                 }
                 Err(e) => return Err(Error::Arm(e)),
             }
-<<<<<<< HEAD
         }
 
         // For each core, setup debugging
@@ -460,168 +524,19 @@
 
                 core.reset_catch_clear()?;
             }
-=======
 
             Ok(session)
-        } else {
-            Ok(Session {
-                target,
-                interface: ArchitectureInterface::Arm(interface),
-                cores,
-                configured_trace_sink: None,
-            })
-        }
-    }
-
-    fn attach_riscv(
-        mut probe: Probe,
-        target: Target,
-        _attach_method: AttachMethod,
-        _permissions: Permissions,
-        cores: Vec<CombinedCoreState>,
-    ) -> Result<Self, Error> {
-        // TODO: Handle attach under reset
-
-        let sequence_handle = match &target.debug_sequence {
-            DebugSequence::Riscv(sequence) => sequence.clone(),
-            _ => unreachable!("Mismatch between architecture and sequence type!"),
-        };
-
-        if let Some(jtag) = target.jtag.as_ref() {
-            if let Some(scan_chain) = jtag.scan_chain.clone() {
-                probe.set_scan_chain(scan_chain)?;
-            }
-        }
-
-        probe.attach_to_unspecified()?;
-
-        let interface = probe
-            .try_into_riscv_interface()
-            .map_err(|(_probe, err)| err)?;
-
-        let mut session = Session {
-            target,
-            interface: ArchitectureInterface::Riscv(Box::new(interface)),
-            cores,
-            configured_trace_sink: None,
-        };
-
-        sequence_handle.on_connect(session.get_riscv_interface()?)?;
-
-        Ok(session)
-    }
-
-    fn attach_xtensa(
-        mut probe: Probe,
-        target: Target,
-        _attach_method: AttachMethod,
-        _permissions: Permissions,
-        cores: Vec<CombinedCoreState>,
-    ) -> Result<Self, Error> {
-        let sequence_handle = match &target.debug_sequence {
-            DebugSequence::Xtensa(sequence) => sequence.clone(),
-            _ => unreachable!("Mismatch between architecture and sequence type!"),
-        };
-
-        if let Some(jtag) = target.jtag.as_ref() {
-            if let Some(scan_chain) = jtag.scan_chain.clone() {
-                probe.set_scan_chain(scan_chain)?;
-            }
-        }
-
-        probe.attach_to_unspecified()?;
-
-        let interface = probe
-            .try_into_xtensa_interface()
-            .map_err(|(_probe, err)| err)?;
-
-        let mut session = Session {
-            target,
-            interface: ArchitectureInterface::Xtensa(Box::new(interface)),
-            cores,
-            configured_trace_sink: None,
-        };
-
-        {
-            // Todo: Add multicore support. How to deal with any cores that are not active and won't respond?
-            let mut core = session.core(0)?;
-
-            core.halt(Duration::from_millis(100))?;
-        }
-
-        sequence_handle.on_connect(session.get_xtensa_interface()?)?;
->>>>>>> 2c10e34a
-
-            Ok(session)
-        }
-    }
-
-<<<<<<< HEAD
-    fn attach_riscv(target: Target, mut probe: Probe, config: &Config) -> Result<Session, Error> {
-        let cores = target
-            .cores
-            .iter()
-            .enumerate()
-            .map(|(id, core)| CombinedCoreState {
-                debug_enabled: config.is_core_enabled(id),
-                specific_state: SpecificCoreState::from_core_type(core.core_type),
-                core_state: Core::create_state(id, core.core_access_options.clone(), &target),
-            })
-            .collect();
-        let sequence_handle = match &target.debug_sequence {
-            DebugSequence::Riscv(sequence) => sequence.clone(),
-            DebugSequence::Arm(_) => {
-                panic!("Mismatch between architecture and sequence type!")
-            }
-        };
-        probe.inner_attach()?;
-        let interface = probe
-            .try_into_riscv_interface()
-            .map_err(|(_probe, err)| err)?;
-        let mut session = Session {
-            target,
-            interface: ArchitectureInterface::Riscv(Box::new(interface)),
-            cores,
-            configured_trace_sink: None,
-        };
-        {
-            // Todo: Add multicore support. How to deal with any cores that are not active and won't respond?
-            let mut core = session.core(0)?;
-=======
-    /// Automatically creates a session with the first connected probe found.
-    #[tracing::instrument(skip(target))]
-    pub fn auto_attach(
-        target: impl Into<TargetSelector>,
-        permissions: Permissions,
-    ) -> Result<Session, Error> {
-        // Get a list of all available debug probes.
-        let lister = Lister::new();
-
-        let probes = lister.list_all();
-
-        // Use the first probe found.
-        let probe = probes
-            .first()
-            .ok_or(Error::UnableToOpenProbe("No probe was found"))?
-            .open(&lister)?;
->>>>>>> 2c10e34a
-
-            core.halt(Duration::from_millis(100))?;
-        }
-        sequence_handle.on_connect(session.get_riscv_interface()?)?;
-        Ok(session)
-    }
+        }
+    }
+
+    */
 
     /// Lists the available cores with their number and their type.
     pub fn list_cores(&self) -> Vec<(usize, CoreType)> {
-<<<<<<< HEAD
         self.cores
             .iter()
             .map(|t| (t.core_state.id(), t.core_type()))
             .collect()
-=======
-        self.cores.iter().map(|t| (t.id(), t.core_type())).collect()
->>>>>>> 2c10e34a
     }
 
     /// Attaches to the core with the given number.
@@ -645,9 +560,8 @@
             .cores
             .get_mut(core_index)
             .ok_or(Error::CoreNotFound(core_index))?;
-<<<<<<< HEAD
-
-        self.interface.attach(combined_state)
+
+        self.interface.attach(&self.target, combined_state)
     }
 
     /// Select a core by a core selector
@@ -689,9 +603,6 @@
             .ok_or(Error::CoreNotFound(core_index))?;
 
         combined_state.disable_debug(&mut self.interface)
-=======
-        self.interface.attach(&self.target, combined_state)
->>>>>>> 2c10e34a
     }
 
     /// Read available trace data from the specified data sink.
@@ -846,9 +757,8 @@
             Ok(()) => (),
             // In case this happens after unlock. Try to re-attach the probe once.
             Err(ArmError::ReAttachRequired) => {
-                Self::reattach_arm_interface(interface, debug_sequence)?;
                 // For re-setup debugging on all cores
-                for core_state in &self.cores {
+                for core_state in &mut self.cores {
                     core_state.enable_arm_debug(interface.deref_mut())?;
                 }
             }
@@ -974,7 +884,6 @@
             self.core(*i)
                 .and_then(|mut core| core.clear_all_hw_breakpoints())
         }) {
-<<<<<<< HEAD
             tracing::warn!("Could not clear all hardware breakpoints: {err}");
         }
 
@@ -988,9 +897,12 @@
         if let Err(err) = self
             .enabled_core_indices()
             .iter()
-            .try_for_each(|i| self.core(*i).and_then(|mut core| core.on_session_stop()))
+            .try_for_each(|i| self.core(*i).and_then(|mut core| core.debug_core_stop()))
         {
-            tracing::warn!("Error during on_session_stop: {:?}", err);
+            tracing::warn!(
+                "Failed to deconfigure device during shutdown: {:?}",
+                anyhow!(err)
+            );
         }
 
         // Disable tracing for all Cortex-M cores.
@@ -1014,22 +926,6 @@
                     err
                 );
             }
-=======
-            tracing::warn!(
-                "Could not clear all hardware breakpoints: {:?}",
-                anyhow!(err)
-            );
-        }
-
-        // Call any necessary deconfiguration/shutdown hooks.
-        if let Err(err) = { 0..self.cores.len() }
-            .try_for_each(|i| self.core(i).and_then(|mut core| core.debug_core_stop()))
-        {
-            tracing::warn!(
-                "Failed to deconfigure device during shutdown: {:?}",
-                anyhow!(err)
-            );
->>>>>>> 2c10e34a
         }
     }
 }
@@ -1126,7 +1022,6 @@
     Ok((probe, target))
 }
 
-<<<<<<< HEAD
 /// Configuration for a session
 #[derive(Debug, Default, Clone)]
 pub struct Config {
@@ -1139,23 +1034,6 @@
     /// Allowed permisisons for potentially irreverable actions,
     /// such as erasing the device memory.
     pub permissions: Permissions,
-=======
-/// The `Permissions` struct represents what a [Session] is allowed to do with a target.
-/// Some operations can be irreversible, so need to be explicitly allowed by the user.
-///
-/// # Example
-///
-/// ```
-/// use probe_rs::Permissions;
-///
-/// let permissions = Permissions::new().allow_erase_all();
-/// ```
-#[non_exhaustive]
-#[derive(Debug, Clone, Default)]
-pub struct Permissions {
-    /// When set to true, all memory of the chip may be erased or reset to factory default
-    erase_all: bool,
->>>>>>> 2c10e34a
 }
 
 impl Config {
