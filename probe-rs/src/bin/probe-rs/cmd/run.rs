use std::ops::Range;
use std::path::Path;
use std::sync::atomic::{AtomicBool, Ordering};
use std::sync::Arc;
use std::time::Duration;

use anyhow::{anyhow, Result};
<<<<<<< HEAD
use probe_rs::{
    BreakpointCause, Core, Error, HaltReason, Lister, SemihostingCommand, VectorCatchCondition,
=======
use probe_rs::debug::{DebugInfo, DebugRegisters};
use probe_rs::rtt::ScanRegion;
use probe_rs::{
    exception_handler_for_core, probe::list::Lister, BreakpointCause, Core, CoreInterface, Error,
    HaltReason, SemihostingCommand, VectorCatchCondition,
>>>>>>> 6d477212
};
use probe_rs_target::MemoryRegion;
use signal_hook::consts::signal;
use time::UtcOffset;

use crate::util::common_options::{BinaryDownloadOptions, ProbeOptions, RunOptions};
use crate::util::flash::{build_loader, run_flash_download};
<<<<<<< HEAD
use crate::util::rtt::{self, poll_rtt, try_attach_to_rtt};
use crate::util::stack_trace::print_stacktrace;
=======
use crate::util::rtt::{self, RttActiveTarget, RttConfig};
>>>>>>> 6d477212
use crate::FormatOptions;

#[derive(clap::Parser)]
pub struct Cmd {
    #[clap(flatten)]
    pub(crate) probe_options: ProbeOptions,

    #[clap(flatten)]
    pub(crate) download_options: BinaryDownloadOptions,

    #[clap(flatten)]
    pub(crate) run_options: RunOptions,

    /// The path to the ELF file to flash and run
    pub(crate) path: String,

    /// Whether to erase the entire chip before downloading
    #[clap(long)]
    pub(crate) chip_erase: bool,

    #[clap(flatten)]
    pub(crate) format_options: FormatOptions,

    /// Enable reset vector catch if its supported on the target.
    #[arg(long)]
    pub catch_reset: bool,

    /// Enable hardfault vector catch if its supported on the target.
    #[arg(long)]
    pub catch_hardfault: bool,
}

impl Cmd {
    pub fn run(
        self,
        lister: &Lister,
        run_download: bool,
        timestamp_offset: UtcOffset,
    ) -> Result<()> {
        let (mut session, probe_options) = self.probe_options.simple_attach(lister)?;
        let path = Path::new(&self.path);

        if run_download {
            let loader = build_loader(&mut session, path, self.format_options)?;
            run_flash_download(
                &mut session,
                path,
                &self.download_options,
                &probe_options,
                loader,
                self.chip_erase,
            )?;
            // reset the core to leave it in a consistent state after flashing
            session
                .core(0)?
                .reset_and_halt(Duration::from_millis(100))?;
        }

        let memory_map = session.target().memory_map.clone();
        let rtt_scan_regions = match self.run_options.rtt_scan_memory {
            true => session.target().rtt_scan_regions.clone(),
            false => Vec::new(),
        };
        let mut core = session.core(0)?;

        if self.catch_hardfault || self.catch_reset {
            core.halt(Duration::from_millis(100))?;
            if self.catch_hardfault {
                match core.enable_vector_catch(VectorCatchCondition::HardFault) {
                    Ok(_) | Err(Error::NotImplemented(_)) => {} // Don't output an error if vector_catch hasn't been implemented
                    Err(e) => tracing::error!("Failed to enable_vector_catch: {:?}", e),
                }
            }
            if self.catch_reset {
                match core.enable_vector_catch(VectorCatchCondition::CoreReset) {
                    Ok(_) | Err(Error::NotImplemented(_)) => {} // Don't output an error if vector_catch hasn't been implemented
                    Err(e) => tracing::error!("Failed to enable_vector_catch: {:?}", e),
                }
            }
        }

        core.run()?;

        run_loop(
            &mut core,
            &memory_map,
            &rtt_scan_regions,
            path,
            timestamp_offset,
            self.run_options.always_print_stacktrace,
            self.run_options.no_location,
            self.run_options.log_format.as_deref(),
        )?;

        Ok(())
    }
}

/// Print all RTT messages and a stacktrace when the core stops due to an
/// exception or when ctrl + c is pressed.
///
/// Returns `Ok(())` if the core gracefully halted, or an error.
#[allow(clippy::too_many_arguments)]
fn run_loop(
    core: &mut Core<'_>,
    memory_map: &[MemoryRegion],
    rtt_scan_regions: &[Range<u64>],
    path: &Path,
    timestamp_offset: UtcOffset,
    always_print_stacktrace: bool,
    no_location: bool,
    log_format: Option<&str>,
) -> Result<(), anyhow::Error> {
    let mut rtt_config = rtt::RttConfig::default();
    rtt_config.channels.push(rtt::RttChannelConfig {
        channel_number: Some(0),
        show_location: !no_location,
        ..Default::default()
    });

    let mut rtta = try_attach_to_rtt(
        core,
        memory_map,
        rtt_scan_regions,
        path,
        rtt_config,
        timestamp_offset,
        log_format,
    );

    let exit = Arc::new(AtomicBool::new(false));
    let sig_id = signal_hook::flag::register(signal::SIGINT, exit.clone())?;

    let mut stderr = std::io::stderr();
    let mut halt_reason: Option<HaltReason> = None;
    while !exit.load(Ordering::Relaxed) && halt_reason.is_none() {
        // check for halt first, poll rtt after.
        // this is important so we do one last poll after halt, so we flush all messages
        // the core printed before halting, such as a panic message.
        match core.status()? {
            probe_rs::CoreStatus::Halted(HaltReason::Breakpoint(BreakpointCause::Semihosting(
                SemihostingCommand::Unknown { operation, .. },
            ))) => {
                tracing::error!("Target wanted to run semihosting operation {:#x}, but probe-rs does not support this operation yet. Continuing...", operation);
                core.run()?;
            }
            probe_rs::CoreStatus::Halted(r) => halt_reason = Some(r),
            probe_rs::CoreStatus::Running
            | probe_rs::CoreStatus::LockedUp
            | probe_rs::CoreStatus::Sleeping
            | probe_rs::CoreStatus::Unknown => {
                // Carry on
            }
        }

        let had_rtt_data = poll_rtt(&mut rtta, core, &mut stderr)?;

        // Poll RTT with a frequency of 10 Hz if we do not receive any new data.
        // Once we receive new data, we bump the frequency to 1kHz.
        //
        // If the polling frequency is too high, the USB connection to the probe
        // can become unstable. Hence we only pull as little as necessary.
        if had_rtt_data {
            std::thread::sleep(Duration::from_millis(1));
        } else {
            std::thread::sleep(Duration::from_millis(100));
        }
    }

    let result = match halt_reason {
        None => {
            // manually halted with Control+C. Stop the core.
            core.halt(Duration::from_secs(1))?;
            Ok(())
        }
        Some(reason) => match reason {
            HaltReason::Breakpoint(BreakpointCause::Semihosting(
                SemihostingCommand::ExitSuccess,
            )) => Ok(()),
            HaltReason::Breakpoint(BreakpointCause::Semihosting(
                SemihostingCommand::ExitError {
                    reason,
                    exit_status,
                    subcode,
                },
            )) => Err(anyhow!(
                "Semihosting indicates exit with reason 0x{:#x}{}",
                reason,
                match (exit_status, subcode) {
                    (Some(exit_status), None) =>
                        format!(", exit status {} (0x{:#x})", exit_status, exit_status),
                    (None, Some(subcode)) => format!(", subcode {}(0x{:#x})", subcode, subcode),
                    (_, _) => "".into(),
                }
            )),
            _ => Err(anyhow!("CPU halted unexpectedly.")),
        },
    };

    if always_print_stacktrace || result.is_err() {
        print_stacktrace(core, path)?;
    }

    signal_hook::low_level::unregister(sig_id);
    signal_hook::flag::register_conditional_default(signal::SIGINT, exit)?;

    result
<<<<<<< HEAD
=======
}

/// Prints the stacktrace of the current execution state.
fn print_stacktrace(core: &mut impl CoreInterface, path: &Path) -> Result<(), anyhow::Error> {
    let Some(debug_info) = DebugInfo::from_file(path).ok() else {
        tracing::error!("No debug info found.");
        return Ok(());
    };
    let initial_registers = DebugRegisters::from_core(core);
    let exception_interface = exception_handler_for_core(core.core_type());
    let instruction_set = core.instruction_set().ok();
    let stack_frames = debug_info
        .unwind(
            core,
            initial_registers,
            exception_interface.as_ref(),
            instruction_set,
        )
        .unwrap();
    for (i, frame) in stack_frames.iter().enumerate() {
        print!("Frame {}: {} @ {}", i, frame.function_name, frame.pc);

        if frame.is_inlined {
            print!(" inline");
        }
        println!();

        if let Some(location) = &frame.source_location {
            if location.directory.is_some() || location.file.is_some() {
                print!("       ");

                if let Some(dir) = &location.directory {
                    print!("{}", dir.to_path().display());
                }

                if let Some(file) = &location.file {
                    print!("/{file}");

                    if let Some(line) = location.line {
                        print!(":{line}");

                        if let Some(col) = location.column {
                            match col {
                                probe_rs::debug::ColumnType::LeftEdge => {
                                    print!(":1")
                                }
                                probe_rs::debug::ColumnType::Column(c) => {
                                    print!(":{c}")
                                }
                            }
                        }
                    }
                }

                println!();
            }
        }
    }
    Ok(())
}

/// Poll RTT and print the received buffer.
fn poll_rtt(
    rtta: &mut Option<rtt::RttActiveTarget>,
    core: &mut Core<'_>,
    stdout: &mut std::io::Stdout,
) -> Result<bool, anyhow::Error> {
    let mut had_data = false;
    if let Some(rtta) = rtta {
        for (_ch, data) in rtta.poll_rtt_fallible(core)? {
            if !data.is_empty() {
                had_data = true;
            }
            stdout.write_all(data.as_bytes())?;
        }
    };
    Ok(had_data)
}

/// Attach to the RTT buffers.
fn attach_to_rtt(
    core: &mut Core<'_>,
    memory_map: &[MemoryRegion],
    scan_regions: &[Range<u64>],
    path: &Path,
    rtt_config: RttConfig,
    timestamp_offset: UtcOffset,
    log_format: Option<&str>,
) -> Option<rtt::RttActiveTarget> {
    let scan_regions = ScanRegion::Ranges(scan_regions.to_vec());
    for _ in 0..RTT_RETRIES {
        match rtt::attach_to_rtt(core, memory_map, &scan_regions, path) {
            Ok(Some(target_rtt)) => {
                let app = RttActiveTarget::new(
                    target_rtt,
                    path,
                    &rtt_config,
                    timestamp_offset,
                    log_format,
                );

                match app {
                    Ok(app) => return Some(app),
                    Err(error) => tracing::debug!("{:?} RTT attach error", error),
                }
            }
            Ok(None) => return None,
            Err(error) => tracing::debug!("{:?} RTT attach error", error),
        }
        std::thread::sleep(std::time::Duration::from_millis(100));
    }
    tracing::error!("Failed to attach to RTT, continuing...");
    None
>>>>>>> 6d477212
}<|MERGE_RESOLUTION|>--- conflicted
+++ resolved
@@ -5,16 +5,9 @@
 use std::time::Duration;
 
 use anyhow::{anyhow, Result};
-<<<<<<< HEAD
 use probe_rs::{
-    BreakpointCause, Core, Error, HaltReason, Lister, SemihostingCommand, VectorCatchCondition,
-=======
-use probe_rs::debug::{DebugInfo, DebugRegisters};
-use probe_rs::rtt::ScanRegion;
-use probe_rs::{
-    exception_handler_for_core, probe::list::Lister, BreakpointCause, Core, CoreInterface, Error,
-    HaltReason, SemihostingCommand, VectorCatchCondition,
->>>>>>> 6d477212
+    probe::list::Lister, BreakpointCause, Core, Error, HaltReason, SemihostingCommand,
+    VectorCatchCondition,
 };
 use probe_rs_target::MemoryRegion;
 use signal_hook::consts::signal;
@@ -22,12 +15,8 @@
 
 use crate::util::common_options::{BinaryDownloadOptions, ProbeOptions, RunOptions};
 use crate::util::flash::{build_loader, run_flash_download};
-<<<<<<< HEAD
 use crate::util::rtt::{self, poll_rtt, try_attach_to_rtt};
 use crate::util::stack_trace::print_stacktrace;
-=======
-use crate::util::rtt::{self, RttActiveTarget, RttConfig};
->>>>>>> 6d477212
 use crate::FormatOptions;
 
 #[derive(clap::Parser)]
@@ -235,120 +224,4 @@
     signal_hook::flag::register_conditional_default(signal::SIGINT, exit)?;
 
     result
-<<<<<<< HEAD
-=======
-}
-
-/// Prints the stacktrace of the current execution state.
-fn print_stacktrace(core: &mut impl CoreInterface, path: &Path) -> Result<(), anyhow::Error> {
-    let Some(debug_info) = DebugInfo::from_file(path).ok() else {
-        tracing::error!("No debug info found.");
-        return Ok(());
-    };
-    let initial_registers = DebugRegisters::from_core(core);
-    let exception_interface = exception_handler_for_core(core.core_type());
-    let instruction_set = core.instruction_set().ok();
-    let stack_frames = debug_info
-        .unwind(
-            core,
-            initial_registers,
-            exception_interface.as_ref(),
-            instruction_set,
-        )
-        .unwrap();
-    for (i, frame) in stack_frames.iter().enumerate() {
-        print!("Frame {}: {} @ {}", i, frame.function_name, frame.pc);
-
-        if frame.is_inlined {
-            print!(" inline");
-        }
-        println!();
-
-        if let Some(location) = &frame.source_location {
-            if location.directory.is_some() || location.file.is_some() {
-                print!("       ");
-
-                if let Some(dir) = &location.directory {
-                    print!("{}", dir.to_path().display());
-                }
-
-                if let Some(file) = &location.file {
-                    print!("/{file}");
-
-                    if let Some(line) = location.line {
-                        print!(":{line}");
-
-                        if let Some(col) = location.column {
-                            match col {
-                                probe_rs::debug::ColumnType::LeftEdge => {
-                                    print!(":1")
-                                }
-                                probe_rs::debug::ColumnType::Column(c) => {
-                                    print!(":{c}")
-                                }
-                            }
-                        }
-                    }
-                }
-
-                println!();
-            }
-        }
-    }
-    Ok(())
-}
-
-/// Poll RTT and print the received buffer.
-fn poll_rtt(
-    rtta: &mut Option<rtt::RttActiveTarget>,
-    core: &mut Core<'_>,
-    stdout: &mut std::io::Stdout,
-) -> Result<bool, anyhow::Error> {
-    let mut had_data = false;
-    if let Some(rtta) = rtta {
-        for (_ch, data) in rtta.poll_rtt_fallible(core)? {
-            if !data.is_empty() {
-                had_data = true;
-            }
-            stdout.write_all(data.as_bytes())?;
-        }
-    };
-    Ok(had_data)
-}
-
-/// Attach to the RTT buffers.
-fn attach_to_rtt(
-    core: &mut Core<'_>,
-    memory_map: &[MemoryRegion],
-    scan_regions: &[Range<u64>],
-    path: &Path,
-    rtt_config: RttConfig,
-    timestamp_offset: UtcOffset,
-    log_format: Option<&str>,
-) -> Option<rtt::RttActiveTarget> {
-    let scan_regions = ScanRegion::Ranges(scan_regions.to_vec());
-    for _ in 0..RTT_RETRIES {
-        match rtt::attach_to_rtt(core, memory_map, &scan_regions, path) {
-            Ok(Some(target_rtt)) => {
-                let app = RttActiveTarget::new(
-                    target_rtt,
-                    path,
-                    &rtt_config,
-                    timestamp_offset,
-                    log_format,
-                );
-
-                match app {
-                    Ok(app) => return Some(app),
-                    Err(error) => tracing::debug!("{:?} RTT attach error", error),
-                }
-            }
-            Ok(None) => return None,
-            Err(error) => tracing::debug!("{:?} RTT attach error", error),
-        }
-        std::thread::sleep(std::time::Duration::from_millis(100));
-    }
-    tracing::error!("Failed to attach to RTT, continuing...");
-    None
->>>>>>> 6d477212
 }