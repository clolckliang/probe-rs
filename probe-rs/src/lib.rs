//! # Debugging toolset for embedded devices
//!
//!  
//! # Prerequisites
//!
//! - Udev rules
//! - libusb
//!
//! # Examples
//!
//!
//! ## Halting the attached chip
//! ```no_run
//! # use probe_rs::Error;
//! use probe_rs::{Probe, Permissions};
//!
//! // Get a list of all available debug probes.
//! let probes = Probe::list_all();
//!
//! // Use the first probe found.
//! let mut probe = probes[0].open()?;
//!
//! // Attach to a chip.
//! let mut session = probe.attach("nrf52", Permissions::default())?;
//!
//! // Select a core.
//! let mut core = session.core(0)?;
//!
//! // Halt the attached core.
//! core.halt(std::time::Duration::from_millis(10))?;
//! # Ok::<(), Error>(())
//! ```
//!
//! ## Reading from RAM
//!
//! ```no_run
//! # use probe_rs::Error;
//! use probe_rs::{Session, Permissions};
//! use probe_rs::MemoryInterface;
//!
//! let mut session = Session::auto_attach("nrf52", Permissions::default())?;
//! let mut core = session.core(0)?;
//!
//! // Read a block of 50 32 bit words.
//! let mut buff = [0u32;50];
//! core.read_32(0x2000_0000, &mut buff)?;
//!
//! // Read a single 32 bit word.
//! let word = core.read_word_32(0x2000_0000)?;
//!
//! // Writing is just as simple.
//! let buff = [0u32;50];
//! core.write_32(0x2000_0000, &buff)?;
//!
//! // of course we can also write 8bit words.
//! let buff = [0u8;50];
//! core.write_8(0x2000_0000, &buff)?;
//!
//! # Ok::<(), Error>(())
//! ```
//!
//! probe-rs is built around 4 main interfaces: the [Probe],
//! [Target], [Session]  and [Core] structs.

#![recursion_limit = "256"]

#[macro_use]
extern crate serde;

/// All the interface bits for the different architectures.
pub mod architecture;
pub mod config;

#[warn(missing_docs)]
mod core;
pub mod debug;
mod error;
#[warn(missing_docs)]
pub mod flashing;
#[warn(missing_docs)]
mod memory;
#[warn(missing_docs)]
mod probe;
#[warn(missing_docs)]
#[cfg(feature = "rtt")]
pub mod rtt;
#[warn(missing_docs)]
mod session;

pub use crate::config::{CoreType, InstructionSet, Target};
pub use crate::core::{
<<<<<<< HEAD
    Architecture, BreakpointCause, BreakpointId, Core, CoreInformation, CoreState, CoreStatus,
=======
    Architecture, BreakpointCause, Core, CoreInformation, CoreInterface, CoreState, CoreStatus,
>>>>>>> e984435c
    HaltReason, MemoryMappedRegister, RegisterDescription, RegisterFile, RegisterId, RegisterValue,
    SpecificCoreState,
};
pub use crate::error::Error;
pub use crate::memory::MemoryInterface;
pub use crate::probe::{
    AttachMethod, DebugProbe, DebugProbeError, DebugProbeInfo, DebugProbeSelector, DebugProbeType,
    Probe, ProbeCreationError, WireProtocol,
};
pub use crate::session::permissions::Permissions;
pub use crate::session::{Config, CoreSelection, CoreSelector, Session};

// TODO: Hide behind feature
pub use crate::probe::fake_probe::FakeProbe;<|MERGE_RESOLUTION|>--- conflicted
+++ resolved
@@ -89,12 +89,8 @@
 
 pub use crate::config::{CoreType, InstructionSet, Target};
 pub use crate::core::{
-<<<<<<< HEAD
-    Architecture, BreakpointCause, BreakpointId, Core, CoreInformation, CoreState, CoreStatus,
-=======
-    Architecture, BreakpointCause, Core, CoreInformation, CoreInterface, CoreState, CoreStatus,
->>>>>>> e984435c
-    HaltReason, MemoryMappedRegister, RegisterDescription, RegisterFile, RegisterId, RegisterValue,
+    Architecture, BreakpointCause, Core, CoreInformation, CoreState, CoreStatus, HaltReason,
+    MemoryMappedRegister, RegisterDescription, RegisterFile, RegisterId, RegisterValue,
     SpecificCoreState,
 };
 pub use crate::error::Error;
