//! Register types and the core interface for armv6-M

<<<<<<< HEAD
use super::{CortexMState, Dfsr, CORTEX_M_COMMON_REGS};

use crate::architecture::arm::memory::adi_v5_memory_interface::ArmProbe;
use crate::architecture::arm::sequences::ArmDebugSequence;
use crate::architecture::arm::ArmError;
use crate::core::{
    CoreInterface, RegisterDataType, RegisterDescription, RegisterFile, RegisterKind, RegisterValue,
};
use crate::error::Error;
use crate::memory::valid_32bit_address;
use crate::{
    Architecture, CoreInformation, CoreStatus, CoreType, DebugProbeError, HaltReason,
    InstructionSet, MemoryInterface, MemoryMappedRegister, RegisterId,
=======
use super::{registers::cortex_m::*, CortexMState, Dfsr};
use crate::{
    architecture::arm::{
        memory::adi_v5_memory_interface::ArmProbe, sequences::ArmDebugSequence, ArmError,
    },
    core::{CoreRegisters, RegisterId, RegisterValue, VectorCatchCondition},
    error::Error,
    memory::valid_32bit_address,
    probe::DebugProbeError,
    Architecture, CoreInformation, CoreInterface, CoreRegister, CoreStatus, CoreType, HaltReason,
    InstructionSet, MemoryInterface, MemoryMappedRegister,
>>>>>>> 2c10e34a
};
use anyhow::Result;
use bitfield::bitfield;
use std::{
    mem::size_of,
    sync::Arc,
    time::{Duration, Instant},
};

bitfield! {
    /// Debug Halting Control and Status Register, DHCSR (see armv6-M Architecture Reference Manual C1.6.3)
    ///
    /// To write this register successfully, you need to set the debug key via [`Dhcsr::enable_write`] first!
    #[derive(Copy, Clone)]
    pub struct Dhcsr(u32);
    impl Debug;
    /// Indicates whether the processor has been reset since the last read of DHCSR:
    ///
    /// `0`: No reset since last DHCSR read.
    /// `1`: At least one reset since last DHCSR read.
    ///
    /// This is a sticky bit, that clears to `0` on a read of DHCSR.
    pub s_reset_st, _: 25;
    /// When not in Debug state, indicates whether the processor has completed
    /// the execution of an instruction since the last read of DHCSR:
    ///
    /// `0`: No instruction has completed since last DHCSR read.
    /// `1`: At least one instructions has completed since last DHCSR read.
    ///
    /// This is a sticky bit, that clears to `0` on a read of DHCSR.
    ///
    /// This bit is UNKNOWN:
    ///
    /// - after a Local reset, but is set to `1` as soon as the processor completes
    /// execution of an instruction.
    /// - when S_LOCKUP is set to 1.
    /// - when S_HALT is set to 1.
    ///
    /// When the processor is not in Debug state, a debugger can check this bit to
    /// determine if the processor is stalled on a load, store or fetch access.
    pub s_retire_st, _: 24;
    /// Indicates whether the processor is locked up because of an unrecoverable exception:
    ///
    /// `0`: Not locked up.\
    /// `1`: Locked up.
    ///
    /// See Unrecoverable exception cases on page B1-206 for more information.
    ///
    /// This bit can only read as `1` when accessed by a remote debugger using the
    /// DAP. The value of `1` indicates that the processor is running but locked up.
    ///
    /// The bit clears to `0` when the processor enters Debug state.
    pub s_lockup, _: 19;
    /// Indicates whether the processor is sleeping:
    ///
    /// `0`: Not sleeping.\
    /// `1`: Sleeping.
    ///
    /// The debugger must set the DHCSR.C_HALT bit to `1` to gain control, or
    /// wait for an interrupt or other wakeup event to wakeup the system
    pub s_sleep, _: 18;
    /// Indicates whether the processor is in Debug state:
    ///
    /// `0`: Not in Debug state.\
    /// `1`: In Debug state.
    pub s_halt, _: 17;
    /// A handshake flag for transfers through the DCRDR:
    ///
    /// - Writing to DCRSR clears the bit to `0`.
    /// - Completion of the DCRDR transfer then sets the bit to `1`.
    ///
    /// For more information about DCRDR transfers see Debug Core Register
    /// Data Register, DCRDR on page C1-292.
    ///
    /// `0`: There has been a write to the DCRDR, but the transfer is
    /// not complete.\
    /// `1`: The transfer to or from the DCRDR is complete.
    ///
    /// This bit is only valid when the processor is in Debug state, otherwise the
    /// bit is UNKNOWN.
    pub s_regrdy, _: 16;
    /// When debug is enabled, the debugger can write to this bit to mask
    /// PendSV, SysTick and external configurable interrupts:
    ///
    /// `0`: Do not mask.\
    /// `1`: Mask PendSV, SysTick and external configurable interrupts.
    ///
    /// The effect of any attempt to change the value of this bit is UNPREDICTABLE
    /// unless both:
    ///
    /// - before the write to DHCSR, the value of the C_HALT bit is 1.
    /// - the write to the DHCSR that changes the C_MASKINTS bit also
    /// writes `1` to the C_HALT bit.
    ///
    /// This means that a single write to DHCSR cannot set the C_HALT to `0` and
    /// change the value of the C_MASKINTS bit.
    ///
    /// The bit does not affect NMI. When DHCSR.C_DEBUGEN is set to `0`, the
    /// value of this bit is UNKNOWN.
    ///
    /// For more information about the use of this bit see Table C1-9 on page C1-282.
    ///
    /// This bit is UNKNOWN after a power-on reset.
    pub c_maskints, set_c_maskints: 3;
    /// Processor step bit. The effects of writes to this bit are:
    ///
    /// `0`: Single-stepping disabled.\
    /// `1`: Single-stepping enabled.
    ///
    /// For more information about the use of this bit see Table C1-9 on
    /// page C1-282.
    ///
    /// This bit is UNKNOWN after a power-on reset.
    pub c_step, set_c_step: 2;
    /// Processor halt bit. The effects of writes to this bit are:
    ///
    /// `0`: Request a halted processor to run.\
    /// `1`: Request a running processor to halt.
    ///
    /// Table C1-9 on page C1-282 shows the effect of writes to this bit when the
    /// processor is in Debug state.
    ///
    /// This bit is `0` after a System reset.
    pub c_halt, set_c_halt: 1;
    ///  Halting debug enable bit:
    ///
    /// `0`: Halting debug disabled.\
    /// `1`: Halting debug enabled.
    ///
    /// If a debugger writes to DHCSR to change the value of this bit from `0` to
    /// 1, it must also write `0` to the C_MASKINTS bit, otherwise behavior is UNPREDICTABLE.
    ///
    /// This bit can only be written from the DAP. Access to the DHCSR from
    /// software running on the processor is IMPLEMENTATION DEFINED.
    /// However, writes to this bit from software running on the processor are ignored.
    ///
    /// This bit is `0` after a power-on reset.
    pub c_debugen, set_c_debugen: 0;
}

impl Dhcsr {
    /// This function sets the bit to enable writes to this register.
    pub fn enable_write(&mut self) {
        self.0 &= !(0xffff << 16);
        self.0 |= 0xa05f << 16;
    }
}

impl From<u32> for Dhcsr {
    fn from(value: u32) -> Self {
        Self(value)
    }
}

impl From<Dhcsr> for u32 {
    fn from(value: Dhcsr) -> Self {
        value.0
    }
}

impl MemoryMappedRegister<u32> for Dhcsr {
    const ADDRESS_OFFSET: u64 = 0xE000_EDF0;
    const NAME: &'static str = "DHCSR";
}

/// Debug Core Register Data Register, DCRDR (see armv6-M Architecture Reference Manual C1.6.5)
#[derive(Debug, Copy, Clone)]
pub struct Dcrdr(u32);

impl From<u32> for Dcrdr {
    fn from(value: u32) -> Self {
        Self(value)
    }
}

impl From<Dcrdr> for u32 {
    fn from(value: Dcrdr) -> Self {
        value.0
    }
}

impl MemoryMappedRegister<u32> for Dcrdr {
    const ADDRESS_OFFSET: u64 = 0xE000_EDF8;
    const NAME: &'static str = "DCRDR";
}

bitfield! {
    /// Breakpoint Control register, BP_CTRL (see armv6-M Architecture Reference Manual  C1.8.2)
    ///
    /// Provides BPU implementation information, and the global enable for the BPU.
    #[derive(Copy, Clone)]
    pub struct BpCtrl(u32);
    impl Debug;
    /// The number of breakpoint comparators. If NUM_CODE is zero, the implementation does not support any comparators
    pub num_code, _: 7, 4;
    /// RAZ on reads, SBO, for writes. If written as zero, the write to the register is ignored.
    pub key, set_key: 1;
    /// Enables the BPU:
    ///
    /// `0`: BPU is disabled.\
    /// `1`: BPU is enabled.
    ///
    /// This bit is set to `0` on a power-on reset
    pub _, set_enable: 0;
}

impl From<u32> for BpCtrl {
    fn from(value: u32) -> Self {
        Self(value)
    }
}

impl From<BpCtrl> for u32 {
    fn from(value: BpCtrl) -> Self {
        value.0
    }
}

impl MemoryMappedRegister<u32> for BpCtrl {
    const ADDRESS_OFFSET: u64 = 0xE000_2000;
    const NAME: &'static str = "BP_CTRL";
}

bitfield! {
    /// Breakpoint Comparator registers, BP_COMPx (see armv6-M Architecture Reference Manual  C1.8.2)
    ///
    /// Holds a breakpoint address for comparison with instruction addresses in the Code memory
    /// region, see The system address map on page B3-224 for more information.
    #[derive(Copy, Clone)]
    pub struct BpCompx(u32);
    impl Debug;
    /// BP_MATCH defines the behavior when the COMP address is matched:
    ///
    /// - `00` no breakpoint matching.
    /// - `01` breakpoint on lower halfword, upper is unaffected.
    /// - `10` breakpoint on upper halfword, lower is unaffected.
    /// - `11` breakpoint on both lower and upper halfwords.
    /// - The field is UNKNOWN on reset.
    pub bp_match, set_bp_match: 31,30;
    /// Stores bits [28:2] of the comparison address. The comparison address is
    /// compared with the address from the Code memory region. Bits [31:29] and
    /// [1:0] of the comparison address are zero.
    ///
    /// The field is UNKNOWN on power-on reset.
    pub comp, set_comp: 28,2;
    /// Enables the comparator:
    ///
    /// `0`: comparator is disabled.\
    /// `1`: comparator is enabled.
    ///
    /// This bit is set to `0` on a power-on reset.
    pub enable, set_enable: 0;
}

impl From<u32> for BpCompx {
    fn from(value: u32) -> Self {
        Self(value)
    }
}

impl From<BpCompx> for u32 {
    fn from(value: BpCompx) -> Self {
        value.0
    }
}

impl MemoryMappedRegister<u32> for BpCompx {
    const ADDRESS_OFFSET: u64 = 0xE000_2008;
    const NAME: &'static str = "BP_CTRL0";
}

impl BpCompx {
    /// Get the correct comparator value stored at the given address.
    ///
    /// This will adjust the [`BpCompx::comp`] result based on the `BpCompx.bp_match()` specification
    ///
    /// NOTE: Does not support a bp_match value of `11`
    fn get_breakpoint_comparator(register_value: u32) -> Result<u32, Error> {
        let bp_val = BpCompx::from(register_value);
        if bp_val.bp_match() == 0b01 {
            Ok(bp_val.comp() << 2)
        } else if bp_val.bp_match() == 0b10 {
            Ok((bp_val.comp() << 2) | 0x2)
        } else {
            Err(Error::Probe(DebugProbeError::Other(anyhow::anyhow!("Unsupported breakpoint comparator value {:#08x} for HW breakpoint. Breakpoint must be on half-word boundaries", bp_val.0))))
        }
    }
}

bitfield! {
    /// Application Interrupt and Reset Control Register, AIRCR (see armv6-M Architecture Reference Manual B3.2.6)
    ///
    /// [`Aircr::vectkey`] must be called before this register can effectively be written!
    #[derive(Copy, Clone)]
    pub struct Aircr(u32);
    impl Debug;
    /// Vector Key. The value 0x05FA must be written to this register, otherwise
    /// the register write is UNPREDICTABLE.
    get_vectkeystat, set_vectkey: 31,16;
    /// Indicates the memory system data endianness:
    ///
    /// `0`: little endian.\
    /// `1`: big endian.
    ///
    /// See Endian support on page A3-44 for more information.
    pub endianness, set_endianness: 15;
    ///  System Reset Request:
    ///
    /// `0`: do not request a reset.\
    /// `1`: request reset.
    ///
    /// Writing `1` to this bit asserts a signal to request a reset by the external
    /// system. The system components that are reset by this request are
    /// IMPLEMENTATION DEFINED. A Local reset is required as part of a system
    /// reset request.
    ///
    /// A Local reset clears this bit to `0`.
    ///
    /// See Reset management on page B1-208 for more information
    pub sysresetreq, set_sysresetreq: 2;
    /// Clears all active state information for fixed and configurable exceptions:
    ///
    /// `0`: do not clear state information.\
    /// `1`: clear state information.
    ///
    /// The effect of writing a `1` to this bit if the processor is not halted in Debug
    /// state is UNPREDICTABLE.
    pub vectclractive, set_vectclractive: 1;
}

impl From<u32> for Aircr {
    fn from(value: u32) -> Self {
        Self(value)
    }
}

impl From<Aircr> for u32 {
    fn from(value: Aircr) -> Self {
        value.0
    }
}

impl Aircr {
    /// Must be called before writing the register.
    pub fn vectkey(&mut self) {
        self.set_vectkey(0x05FA);
    }

    /// Verifies that the vector key is correct (see [`Aircr::vectkey`])
    pub fn vectkeystat(&self) -> bool {
        self.get_vectkeystat() == 0xFA05
    }
}

impl MemoryMappedRegister<u32> for Aircr {
    const ADDRESS_OFFSET: u64 = 0xE000_ED0C;
    const NAME: &'static str = "AIRCR";
}

bitfield! {
    /// Debug Exception and Monitor Control Register, DEMCR (see armv6-M Architecture Reference Manual C1.6.6)
    #[derive(Copy, Clone)]
    pub struct Demcr(u32);
    impl Debug;
    /// Global enable for DWT.
    ///
    /// Enables:
    /// - Data Watchpoint and Trace (DWT)
    /// - Instrumentation Trace Macrocell (ITM)
    /// - Embedded Trace Macrocell (ETM)
    /// - Trace Port Interface Unit (TPIU).
    pub dwtena, set_dwtena: 24;
    /// Enable halting debug trap on a HardFault exception
    pub vc_harderr, set_vc_harderr: 10;
    /// Enable Reset Vector Catch
    pub vc_corereset, set_vc_corereset: 0;
}

impl From<u32> for Demcr {
    fn from(value: u32) -> Self {
        Self(value)
    }
}

impl From<Demcr> for u32 {
    fn from(value: Demcr) -> Self {
        value.0
    }
}

impl MemoryMappedRegister<u32> for Demcr {
    const ADDRESS_OFFSET: u64 = 0xe000_edfc;
    const NAME: &'static str = "DEMCR";
}

/// The state of a core that can be used to persist core state across calls to multiple different cores.
pub(crate) struct Armv6m<'probe> {
    memory: Box<dyn ArmProbe + 'probe>,

    state: &'probe mut CortexMState,

    sequence: Arc<dyn ArmDebugSequence>,
}

impl<'probe> Armv6m<'probe> {
    pub(crate) fn new(
        mut memory: Box<dyn ArmProbe + 'probe>,
        state: &'probe mut CortexMState,
        sequence: Arc<dyn ArmDebugSequence>,
    ) -> Result<Self, ArmError> {
        if !state.initialized() {
            // determine current state
            let dhcsr = Dhcsr(memory.read_word_32(Dhcsr::get_mmio_address())?);

            let core_state = if dhcsr.s_sleep() {
                CoreStatus::Sleeping
            } else if dhcsr.s_halt() {
                let dfsr = Dfsr(memory.read_word_32(Dfsr::get_mmio_address())?);

                let reason = dfsr.halt_reason();

                tracing::debug!("Core was halted when connecting, reason: {:?}", reason);

                CoreStatus::Halted(reason)
            } else {
                CoreStatus::Running
            };

            // Clear DFSR register. The bits in the register are sticky,
            // so we clear them here to ensure that that none are set.
            let dfsr_clear = Dfsr::clear_all();

            memory.write_word_32(Dfsr::get_mmio_address(), dfsr_clear.into())?;

            state.current_state = core_state;
            state.initialize();
        }

        Ok(Self {
            memory,
            state,
            sequence,
        })
    }

    fn set_core_status(&mut self, new_status: CoreStatus) {
        super::update_core_status(&mut self.memory, &mut self.state.current_state, new_status);
    }
}

impl<'probe> CoreInterface for Armv6m<'probe> {
    fn wait_for_core_halted(&mut self, timeout: Duration) -> Result<(), Error> {
        // Wait until halted state is active again.
        let start = Instant::now();

        while start.elapsed() < timeout {
            if self.core_halted()? {
                return Ok(());
            }
            std::thread::sleep(Duration::from_millis(1));
        }
        Err(Error::Arm(ArmError::Timeout))
    }

    fn core_halted(&mut self) -> Result<bool, Error> {
        // Wait until halted state is active again.
        //
        // By calling the status function, the cached
        // status is properly updated.
        let status = self.status()?;

        Ok(status.is_halted())
    }

    fn status(&mut self) -> Result<crate::core::CoreStatus, Error> {
        let dhcsr = Dhcsr(self.memory.read_word_32(Dhcsr::get_mmio_address())?);

        if dhcsr.s_lockup() {
            tracing::warn!(
                "The core is in locked up status as a result of an unrecoverable exception"
            );

            self.set_core_status(CoreStatus::LockedUp);
            return Ok(CoreStatus::LockedUp);
        }

        if dhcsr.s_sleep() {
            // Check if we assumed the core to be halted
            if self.state.current_state.is_halted() {
                tracing::warn!("Expected core to be halted, but core is running");
            }

            self.set_core_status(CoreStatus::Sleeping);
            return Ok(CoreStatus::Sleeping);
        }

        // TODO: Handle lockup

        if dhcsr.s_halt() {
            let dfsr = Dfsr(self.memory.read_word_32(Dfsr::get_mmio_address())?);

            let mut reason = dfsr.halt_reason();

            // Clear bits from Dfsr register
            self.memory
                .write_word_32(Dfsr::get_mmio_address(), Dfsr::clear_all().into())?;

            // If the core was halted before, we cannot read the halt reason from the chip,
            // because we clear it directly after reading.
            if self.state.current_state.is_halted() {
                // There shouldn't be any bits set, otherwise it means
                // that the reason for the halt has changed. No bits set
                // means that we have an unkown HaltReason.
                if reason == HaltReason::Unknown {
                    tracing::debug!("Cached halt reason: {:?}", self.state.current_state);
                    return Ok(self.state.current_state);
                }

                tracing::debug!(
                    "Reason for halt has changed, old reason was {:?}, new reason is {:?}",
                    &self.state.current_state,
                    &reason
                );
            }

            // Set the status so any semihosting operations will know we're halted
            self.set_core_status(CoreStatus::Halted(reason));

            if let HaltReason::Breakpoint(_) = reason {
                reason = super::cortex_m::check_for_semihosting(reason, self)?;
                // Set it again if it's changed
                self.set_core_status(CoreStatus::Halted(reason));
            }

            return Ok(CoreStatus::Halted(reason));
        }

        // Core is neither halted nor sleeping, so we assume it is running.
        if self.state.current_state.is_halted() {
            tracing::warn!("Core is running, but we expected it to be halted");
        }

        self.set_core_status(CoreStatus::Running);

        Ok(CoreStatus::Running)
    }

    fn halt(&mut self, timeout: Duration) -> Result<CoreInformation, Error> {
        // TODO: Generic halt support

        let mut value = Dhcsr(0);
        value.set_c_halt(true);
        value.set_c_debugen(true);
        value.enable_write();

        self.memory
            .write_word_32(Dhcsr::get_mmio_address(), value.into())?;

        self.wait_for_core_halted(timeout)?;

        // try to read the program counter
        let pc_value = self.read_core_reg(self.program_counter().into())?;

        // get pc
        Ok(CoreInformation {
            pc: pc_value.try_into()?,
        })
    }

    fn run(&mut self) -> Result<(), Error> {
        // Before we run, we always perform a single instruction step, to account for possible breakpoints that might get us stuck on the current instruction.
        self.step()?;

        let mut value = Dhcsr(0);
        value.set_c_halt(false);
        value.set_c_debugen(true);
        value.enable_write();

        self.memory
            .write_word_32(Dhcsr::get_mmio_address(), value.into())?;
        self.memory.flush()?;

        // We assume that the core is running now.
        self.set_core_status(CoreStatus::Running);
        Ok(())
    }

    fn reset(&mut self) -> Result<(), Error> {
        self.sequence
            .reset_system(&mut *self.memory, crate::CoreType::Armv6m, None)?;
        Ok(())
    }

    fn reset_and_halt(&mut self, _timeout: Duration) -> Result<CoreInformation, Error> {
        self.reset_catch_set()?;

        self.sequence
            .reset_system(&mut *self.memory, crate::CoreType::Armv6m, None)?;

        // Update core status
        let _ = self.status()?;

        const XPSR_THUMB: u32 = 1 << 24;

        let xpsr_value: u32 = self.read_core_reg(XPSR.id())?.try_into()?;
        if xpsr_value & XPSR_THUMB == 0 {
            self.write_core_reg(XPSR.id(), (xpsr_value | XPSR_THUMB).into())?;
        }

        self.reset_catch_clear()?;

        // try to read the program counter
        let pc_value = self.read_core_reg(self.program_counter().into())?;

        // get pc
        Ok(CoreInformation {
            pc: pc_value.try_into()?,
        })
    }

    fn step(&mut self) -> Result<CoreInformation, Error> {
        // First check if we stopped on a breakpoint, because this requires special handling before we can continue.
        let breakpoint_at_pc = if matches!(
            self.state.current_state,
            CoreStatus::Halted(HaltReason::Breakpoint(_))
        ) {
            let pc_before_step = self.read_core_reg(self.program_counter().into())?;
            self.enable_breakpoints(false)?;
            Some(pc_before_step)
        } else {
            None
        };

        let mut value = Dhcsr(0);
        // Leave halted state.
        // Step one instruction.
        value.set_c_step(true);
        value.set_c_halt(false);
        value.set_c_debugen(true);
        value.set_c_maskints(true);
        value.enable_write();

        self.memory
            .write_word_32(Dhcsr::get_mmio_address(), value.into())?;
        self.memory.flush()?;

        self.wait_for_core_halted(Duration::from_millis(100))?;

        // Try to read the new program counter.
        let mut pc_after_step = self.read_core_reg(self.program_counter().into())?;

        // Re-enable breakpoints before we continue.
        if let Some(pc_before_step) = breakpoint_at_pc {
            // If we were stopped on a software breakpoint, then we need to manually advance the PC, or else we will be stuck here forever.
            if pc_before_step == pc_after_step
                && !self
                    .hw_breakpoints()?
                    .contains(&pc_before_step.try_into().ok())
            {
                tracing::debug!("Encountered a breakpoint instruction @ {}. We need to manually advance the program counter to the next instruction.", pc_after_step);
                // Advance the program counter by the architecture specific byte size of the BKPT instruction.
                pc_after_step.increment_address(2)?;
                self.write_core_reg(self.program_counter().into(), pc_after_step)?;
            }
            self.enable_breakpoints(true)?;
        }

        Ok(CoreInformation {
            pc: pc_after_step.try_into()?,
        })
    }

    fn read_core_reg(&mut self, address: RegisterId) -> Result<RegisterValue, Error> {
        if self.state.current_state.is_halted() {
            let val = super::cortex_m::read_core_reg(&mut *self.memory, address)?;
            Ok(val.into())
        } else {
            Err(Error::Arm(ArmError::CoreNotHalted))
        }
    }

    fn write_core_reg(&mut self, address: RegisterId, value: RegisterValue) -> Result<(), Error> {
        if self.state.current_state.is_halted() {
            super::cortex_m::write_core_reg(&mut *self.memory, address, value.try_into()?)
        } else {
            Err(Error::Arm(ArmError::CoreNotHalted))
        }
    }

    fn available_breakpoint_units(&mut self) -> Result<u32, Error> {
        let result = self.memory.read_word_32(BpCtrl::get_mmio_address())?;

        let register = BpCtrl::from(result);

        Ok(register.num_code())
    }

    /// See docs on the [`CoreInterface::hw_breakpoints`] trait
    fn hw_breakpoints(&mut self) -> Result<Vec<Option<u64>>, Error> {
        let mut breakpoints = vec![];
        let num_hw_breakpoints = self.available_breakpoint_units()? as usize;
        for bp_unit_index in 0..num_hw_breakpoints {
            let reg_addr = BpCompx::get_mmio_address() + (bp_unit_index * size_of::<u32>()) as u64;
            // The raw breakpoint address as read from memory
            let register_value = self.memory.read_word_32(reg_addr)?;
            if BpCompx::from(register_value).enable() {
                let breakpoint = BpCompx::get_breakpoint_comparator(register_value)?;
                breakpoints.push(Some(breakpoint as u64));
            } else {
                breakpoints.push(None);
            }
        }
        Ok(breakpoints)
    }

    fn enable_breakpoints(&mut self, state: bool) -> Result<(), Error> {
        tracing::debug!("Enabling breakpoints: {:?}", state);
        let mut value = BpCtrl(0);
        value.set_key(true);
        value.set_enable(state);

        self.memory
            .write_word_32(BpCtrl::get_mmio_address(), value.into())?;
        self.memory.flush()?;

        self.state.hw_breakpoints_enabled = state;

        Ok(())
    }

    fn set_hw_breakpoint(&mut self, bp_register_index: usize, addr: u64) -> Result<(), Error> {
        let addr = valid_32bit_address(addr)?;

        tracing::debug!("Setting breakpoint on address 0x{:08x}", addr);

        // The highest 3 bits of the address have to be zero, otherwise the breakpoint cannot
        // be set at the address.
        if addr >= 0x2000_0000 {
            return Err(Error::Probe(DebugProbeError::Other(anyhow::anyhow!("Unsupported address {:#08x} for HW breakpoint. Breakpoint must be at address < 0x2000_0000.", addr))));
        }

        let mut value = BpCompx(0);
        if addr % 4 < 2 {
            // match lower halfword
            value.set_bp_match(0b01);
        } else {
            // match higher halfword
            value.set_bp_match(0b10);
        }
        value.set_comp((addr >> 2) & 0x07FF_FFFF);
        value.set_enable(true);

        let register_addr =
            BpCompx::get_mmio_address() + (bp_register_index * size_of::<u32>()) as u64;

        self.memory.write_word_32(register_addr, value.into())?;

        Ok(())
    }

    fn clear_hw_breakpoint(&mut self, bp_unit_index: usize) -> Result<(), Error> {
        let register_addr = BpCompx::get_mmio_address() + (bp_unit_index * size_of::<u32>()) as u64;

        let mut value = BpCompx::from(0);
        value.set_enable(false);

        self.memory.write_word_32(register_addr, value.into())?;

        Ok(())
    }

    fn registers(&self) -> &'static CoreRegisters {
        &CORTEX_M_CORE_REGISTERS
    }

    fn program_counter(&self) -> &'static CoreRegister {
        &PC
    }

    fn frame_pointer(&self) -> &'static CoreRegister {
        &FP
    }

    fn stack_pointer(&self) -> &'static CoreRegister {
        &SP
    }

    fn return_address(&self) -> &'static CoreRegister {
        &RA
    }

    fn hw_breakpoints_enabled(&self) -> bool {
        self.state.hw_breakpoints_enabled
    }

    fn architecture(&self) -> Architecture {
        Architecture::Arm
    }

    fn core_type(&self) -> CoreType {
        CoreType::Armv6m
    }

    fn instruction_set(&mut self) -> Result<InstructionSet, Error> {
        Ok(InstructionSet::Thumb2)
    }

    fn fpu_support(&mut self) -> Result<bool, Error> {
        Ok(false)
    }

    fn floating_point_register_count(&mut self) -> Result<usize, Error> {
        Ok(0)
    }

    #[tracing::instrument(skip(self))]
    fn reset_catch_set(&mut self) -> Result<(), Error> {
        // Set the reset_catch bit.

        self.sequence
            .reset_catch_set(&mut *self.memory, CoreType::Armv6m, None)?;

        Ok(())
    }

    #[tracing::instrument(skip(self))]
    fn reset_catch_clear(&mut self) -> Result<(), Error> {
        self.sequence
            .reset_catch_clear(&mut *self.memory, CoreType::Armv6m, None)?;

        Ok(())
    }

    #[tracing::instrument(skip(self))]
    fn debug_core_stop(&mut self) -> Result<(), Error> {
        self.sequence
            .debug_core_stop(&mut *self.memory, CoreType::Armv6m)?;
        Ok(())
    }

    #[tracing::instrument(skip(self))]
    fn enable_vector_catch(&mut self, condition: VectorCatchCondition) -> Result<(), Error> {
        let mut dhcsr = Dhcsr(self.memory.read_word_32(Dhcsr::get_mmio_address())?);
        dhcsr.set_c_debugen(true);
        self.memory
            .write_word_32(Dhcsr::get_mmio_address(), dhcsr.into())?;

        let mut demcr = Demcr(self.memory.read_word_32(Demcr::get_mmio_address())?);
        match condition {
            VectorCatchCondition::HardFault => demcr.set_vc_harderr(true),
            VectorCatchCondition::CoreReset => demcr.set_vc_corereset(true),
            VectorCatchCondition::SecureFault => {
                return Err(Error::Arm(ArmError::ArchitectureRequired(&["ARMv8"])));
            }
            VectorCatchCondition::All => {
                demcr.set_vc_harderr(true);
                demcr.set_vc_corereset(true);
            }
        };

        self.memory
            .write_word_32(Demcr::get_mmio_address(), demcr.into())?;
        Ok(())
    }

    fn disable_vector_catch(&mut self, condition: VectorCatchCondition) -> Result<(), Error> {
        let mut demcr = Demcr(self.memory.read_word_32(Demcr::get_mmio_address())?);
        match condition {
            VectorCatchCondition::HardFault => demcr.set_vc_harderr(false),
            VectorCatchCondition::CoreReset => demcr.set_vc_corereset(false),
            VectorCatchCondition::SecureFault => {
                return Err(Error::Arm(ArmError::ArchitectureRequired(&["ARMv8"])));
            }
            VectorCatchCondition::All => {
                demcr.set_vc_harderr(false);
                demcr.set_vc_corereset(false);
            }
        };

        self.memory
            .write_word_32(Demcr::get_mmio_address(), demcr.into())?;
        Ok(())
    }

    fn reset_catch_clear(&mut self) -> Result<(), Error> {
        self.sequence
            .reset_catch_clear(&mut *self.memory, crate::CoreType::Armv6m, None)?;

        Ok(())
    }
}

impl<'probe> MemoryInterface for Armv6m<'probe> {
    fn supports_native_64bit_access(&mut self) -> bool {
        self.memory.supports_native_64bit_access()
    }
    fn read_word_64(&mut self, address: u64) -> Result<u64, Error> {
        let value = self.memory.read_word_64(address)?;
        Ok(value)
    }
    fn read_word_32(&mut self, address: u64) -> Result<u32, Error> {
        let value = self.memory.read_word_32(address)?;
        Ok(value)
    }
    fn read_word_16(&mut self, address: u64) -> Result<u16, Error> {
        let value = self.memory.read_word_16(address)?;
        Ok(value)
    }
    fn read_word_8(&mut self, address: u64) -> Result<u8, Error> {
        let value = self.memory.read_word_8(address)?;
        Ok(value)
    }

    fn read_64(&mut self, address: u64, data: &mut [u64]) -> Result<(), Error> {
        self.memory.read_64(address, data)?;
        Ok(())
    }

    fn read_32(&mut self, address: u64, data: &mut [u32]) -> Result<(), Error> {
        self.memory.read_32(address, data)?;
        Ok(())
    }

    fn read_16(&mut self, address: u64, data: &mut [u16]) -> Result<(), Error> {
        self.memory.read_16(address, data)?;
        Ok(())
    }

    fn read_8(&mut self, address: u64, data: &mut [u8]) -> Result<(), Error> {
        self.memory.read_8(address, data)?;
        Ok(())
    }

    fn write_word_64(&mut self, address: u64, data: u64) -> Result<(), Error> {
        self.memory.write_word_64(address, data)?;
        Ok(())
    }

    fn write_word_32(&mut self, address: u64, data: u32) -> Result<(), Error> {
        self.memory.write_word_32(address, data)?;
        Ok(())
    }

    fn write_word_16(&mut self, address: u64, data: u16) -> Result<(), Error> {
        self.memory.write_word_16(address, data)?;
        Ok(())
    }

    fn write_word_8(&mut self, address: u64, data: u8) -> Result<(), Error> {
        self.memory.write_word_8(address, data)?;
        Ok(())
    }

    fn write_64(&mut self, address: u64, data: &[u64]) -> Result<(), Error> {
        self.memory.write_64(address, data)?;
        Ok(())
    }

    fn write_32(&mut self, address: u64, data: &[u32]) -> Result<(), Error> {
        self.memory.write_32(address, data)?;
        Ok(())
    }

    fn write_16(&mut self, address: u64, data: &[u16]) -> Result<(), Error> {
        self.memory.write_16(address, data)?;
        Ok(())
    }

    fn write_8(&mut self, address: u64, data: &[u8]) -> Result<(), Error> {
        self.memory.write_8(address, data)?;
        Ok(())
    }

    fn write(&mut self, address: u64, data: &[u8]) -> Result<(), Error> {
        self.memory.write(address, data)?;
        Ok(())
    }

    fn supports_8bit_transfers(&self) -> Result<bool, Error> {
        let value = self.memory.supports_8bit_transfers()?;
        Ok(value)
    }

    fn flush(&mut self) -> Result<(), Error> {
        self.memory.flush()?;

        Ok(())
    }
}<|MERGE_RESOLUTION|>--- conflicted
+++ resolved
@@ -1,20 +1,5 @@
 //! Register types and the core interface for armv6-M
 
-<<<<<<< HEAD
-use super::{CortexMState, Dfsr, CORTEX_M_COMMON_REGS};
-
-use crate::architecture::arm::memory::adi_v5_memory_interface::ArmProbe;
-use crate::architecture::arm::sequences::ArmDebugSequence;
-use crate::architecture::arm::ArmError;
-use crate::core::{
-    CoreInterface, RegisterDataType, RegisterDescription, RegisterFile, RegisterKind, RegisterValue,
-};
-use crate::error::Error;
-use crate::memory::valid_32bit_address;
-use crate::{
-    Architecture, CoreInformation, CoreStatus, CoreType, DebugProbeError, HaltReason,
-    InstructionSet, MemoryInterface, MemoryMappedRegister, RegisterId,
-=======
 use super::{registers::cortex_m::*, CortexMState, Dfsr};
 use crate::{
     architecture::arm::{
@@ -26,7 +11,6 @@
     probe::DebugProbeError,
     Architecture, CoreInformation, CoreInterface, CoreRegister, CoreStatus, CoreType, HaltReason,
     InstructionSet, MemoryInterface, MemoryMappedRegister,
->>>>>>> 2c10e34a
 };
 use anyhow::Result;
 use bitfield::bitfield;
@@ -910,13 +894,6 @@
             .write_word_32(Demcr::get_mmio_address(), demcr.into())?;
         Ok(())
     }
-
-    fn reset_catch_clear(&mut self) -> Result<(), Error> {
-        self.sequence
-            .reset_catch_clear(&mut *self.memory, crate::CoreType::Armv6m, None)?;
-
-        Ok(())
-    }
 }
 
 impl<'probe> MemoryInterface for Armv6m<'probe> {
