use super::super::ap::{
    APAccess, APRegister, AccessPortError, AddressIncrement, DataSize, MemoryAP, CSW, DRW, TAR,
};
use crate::architecture::arm::{dp::DPAccess, MemoryApInformation};
use crate::{CommunicationInterface, CoreRegister, CoreRegisterAddress, DebugProbeError, Error};
use scroll::{Pread, Pwrite, LE};
use std::convert::TryInto;
use std::{
    ops::Range,
    time::{Duration, Instant},
};

use bitfield::bitfield;

pub trait ArmProbe {
    fn read_core_reg(&mut self, ap: MemoryAP, addr: CoreRegisterAddress) -> Result<u32, Error>;
    fn write_core_reg(
        &mut self,
        ap: MemoryAP,
        addr: CoreRegisterAddress,
        value: u32,
    ) -> Result<(), Error>;

    fn read_8(&mut self, ap: MemoryAP, address: u32, data: &mut [u8]) -> Result<(), Error>;
    fn read_32(&mut self, ap: MemoryAP, address: u32, data: &mut [u32]) -> Result<(), Error>;

    fn write_8(&mut self, ap: MemoryAP, address: u32, data: &[u8]) -> Result<(), Error>;
    fn write_32(&mut self, ap: MemoryAP, address: u32, data: &[u32]) -> Result<(), Error>;

    fn flush(&mut self) -> Result<(), Error>;
}

/// A struct to give access to a targets memory using a certain DAP.
pub(crate) struct ADIMemoryInterface<'interface, AP>
where
    AP: CommunicationInterface
        + APAccess<MemoryAP, CSW>
        + APAccess<MemoryAP, TAR>
        + APAccess<MemoryAP, DRW>
        + DPAccess,
{
    interface: &'interface mut AP,
    only_32bit_data_size: bool,

    // Does the connected memory AP support the HNONSEC bit?
    // If it doesn't support it, bit 30 in the CSW register has
    // to be set to 1 at all times.
    supports_hnonsec: bool,

    // Cached value of the CSW register, to avoid unecessary writes.
    //
    // TODO: This is the wrong location for this, it should actually be
    // cached on a lower level, where the other Memory AP information is
    // stored.
    cached_csw_value: Option<CSW>,
}

impl<'interface, AP> ADIMemoryInterface<'interface, AP>
where
    AP: CommunicationInterface
        + APAccess<MemoryAP, CSW>
        + APAccess<MemoryAP, TAR>
        + APAccess<MemoryAP, DRW>
        + DPAccess,
{
    /// Creates a new MemoryInterface for given AccessPort.
    pub fn new(
        interface: &'interface mut AP,
        ap_information: &MemoryApInformation,
    ) -> Result<ADIMemoryInterface<'interface, AP>, AccessPortError> {
        Ok(Self {
            interface,
            only_32bit_data_size: ap_information.only_32bit_data_size,
            supports_hnonsec: ap_information.supports_hnonsec,
            cached_csw_value: None,
        })
    }
}

impl<AP> ADIMemoryInterface<'_, AP>
where
    AP: CommunicationInterface
        + APAccess<MemoryAP, CSW>
        + APAccess<MemoryAP, TAR>
        + APAccess<MemoryAP, DRW>
        + DPAccess,
{
    /// Build the correct CSW register for a memory access
    ///
    /// Currently, only AMBA AHB Access is supported.
    fn build_csw_register(&self, data_size: DataSize) -> CSW {
        // The CSW Register is set for an AMBA AHB Acccess, according to
        // the ARM Debug Interface Architecture Specification.
        //
        // The HNONSEC bit is set according to [Self::supports_hnonsec]:
        //
        //  HNONSEC[30]          = 1  - Should be One, if unsupported, otherwise
        //                              zero to indicate secure access
        // The PROT bits are set as follows:
        //  MasterType, bit [29] = 1  - Access as default AHB Master
        //  HPROT[4]             = 0  - Non-allocating access
        //
        // The CACHE bits are set for the following AHB access:
        //   HPROT[0] == 1   - data           access
        //   HPROT[1] == 1   - privileged     access
        //   HPROT[2] == 0   - non-cacheable  access
        //   HPROT[3] == 0   - non-bufferable access

        CSW {
            HNONSEC: if self.supports_hnonsec { 0 } else { 1 },
            PROT: 0b10,
            CACHE: 0b11,
            AddrInc: AddressIncrement::Single,
            SIZE: data_size,
            ..Default::default()
        }
    }

    fn write_csw_register(
        &mut self,
        access_port: MemoryAP,
        value: CSW,
    ) -> Result<(), AccessPortError> {
        // Check if the write is necessary
        match self.cached_csw_value {
            Some(cached_value) if cached_value == value => Ok(()),
            _ => {
                self.write_ap_register(access_port, value)?;

                self.cached_csw_value = Some(value);

                Ok(())
            }
        }
    }

    fn wait_for_core_register_transfer(
        &mut self,
        access_port: MemoryAP,
        timeout: Duration,
    ) -> Result<(), Error> {
        // now we have to poll the dhcsr register, until the dhcsr.s_regrdy bit is set
        // (see C1-292, cortex m0 arm)
        let start = Instant::now();

        while start.elapsed() < timeout {
            let dhcsr_val = Dhcsr(self.read_word_32(access_port, Dhcsr::ADDRESS)?);

            if dhcsr_val.s_regrdy() {
                return Ok(());
            }
        }
        Err(Error::Probe(DebugProbeError::Timeout))
    }

    /// Read a 32 bit register on the given AP.
    fn read_ap_register<R>(
        &mut self,
        access_port: MemoryAP,
        register: R,
    ) -> Result<R, AccessPortError>
    where
        R: APRegister<MemoryAP>,
        AP: APAccess<MemoryAP, R>,
    {
        self.interface
            .read_ap_register(access_port, register)
            .map_err(AccessPortError::register_read_error::<R, _>)
    }

    /// Read multiple 32 bit values from the same
    /// register on the given AP.
    fn read_ap_register_repeated<R>(
        &mut self,
        access_port: MemoryAP,
        register: R,
        values: &mut [u32],
    ) -> Result<(), AccessPortError>
    where
        R: APRegister<MemoryAP>,
        AP: APAccess<MemoryAP, R>,
    {
        self.interface
            .read_ap_register_repeated(access_port, register, values)
            .map_err(AccessPortError::register_read_error::<R, _>)
    }

    /// Write a 32 bit register on the given AP.
    fn write_ap_register<R>(
        &mut self,
        access_port: MemoryAP,
        register: R,
    ) -> Result<(), AccessPortError>
    where
        R: APRegister<MemoryAP>,
        AP: APAccess<MemoryAP, R>,
    {
        self.interface
            .write_ap_register(access_port, register)
            .map_err(AccessPortError::register_write_error::<R, _>)
    }

    /// Write multiple 32 bit values to the same
    /// register on the given AP.
    fn write_ap_register_repeated<R>(
        &mut self,
        access_port: MemoryAP,
        register: R,
        values: &[u32],
    ) -> Result<(), AccessPortError>
    where
        R: APRegister<MemoryAP>,
        AP: APAccess<MemoryAP, R>,
    {
        self.interface
            .write_ap_register_repeated(access_port, register, values)
            .map_err(AccessPortError::register_write_error::<R, _>)
    }

    /// Read a 32bit word at `addr`.
    ///
    /// The address where the read should be performed at has to be word aligned.
    /// Returns `AccessPortError::MemoryNotAligned` if this does not hold true.
    pub fn read_word_32(
        &mut self,
        access_port: MemoryAP,
        address: u32,
    ) -> Result<u32, AccessPortError> {
        if (address % 4) != 0 {
            return Err(AccessPortError::alignment_error(address, 4));
        }

        let csw = self.build_csw_register(DataSize::U32);

        let tar = TAR { address };

        self.write_csw_register(access_port, csw)?;
        self.write_ap_register(access_port, tar)?;
        let result = self.read_ap_register(access_port, DRW::default())?;

        Ok(result.data)
    }

    /// Read an 8bit word at `addr`.
    pub fn read_word_8(
        &mut self,
        access_port: MemoryAP,
        address: u32,
    ) -> Result<u8, AccessPortError> {
        let aligned = aligned_range(address, 1)?;

        // Offset of byte in word (little endian)
        let bit_offset = (address - aligned.start) * 8;

        let result = if self.only_32bit_data_size {
            // Read 32-bit word and extract the correct byte
            ((self.read_word_32(access_port, aligned.start)? >> bit_offset) & 0xFF) as u8
        } else {
            let csw = self.build_csw_register(DataSize::U8);
            let tar = TAR { address };
            self.write_csw_register(access_port, csw)?;
            self.write_ap_register(access_port, tar)?;
            let result = self.read_ap_register(access_port, DRW::default())?;

            // Extract the correct byte
            // See "Arm Debug Interface Architecture Specification ADIv5.0 to ADIv5.2", C2.2.6
            ((result.data >> bit_offset) & 0xFF) as u8
        };

        Ok(result)
    }

    /// Read a block of words of the size defined by S at `addr`.
    ///
    /// The number of words read is `data.len()`.
    /// The address where the read should be performed at has to be word aligned.
    /// Returns `AccessPortError::MemoryNotAligned` if this does not hold true.
    pub fn read_32(
        &mut self,
        access_port: MemoryAP,
        start_address: u32,
        data: &mut [u32],
    ) -> Result<(), AccessPortError> {
        if data.is_empty() {
            return Ok(());
        }

        if (start_address % 4) != 0 {
            return Err(AccessPortError::alignment_error(start_address, 4));
        }

        // Second we read in 32 bit reads until we have less than 32 bits left to read.
        let csw = self.build_csw_register(DataSize::U32);
        self.write_csw_register(access_port, csw)?;

        let mut address = start_address;
        let tar = TAR { address };
        self.write_ap_register(access_port, tar)?;

        // figure out how many words we can write before the
        // data overflows

        // maximum chunk size
        let max_chunk_size_bytes = 0x400;

        let mut remaining_data_len = data.len();

        let first_chunk_size_bytes = std::cmp::min(
            max_chunk_size_bytes - (address as usize % max_chunk_size_bytes),
            data.len() * 4,
        );

        let mut data_offset = 0;

        log::debug!(
            "Read first block with len {} at address {:#08x}",
            first_chunk_size_bytes,
            address
        );

        let first_chunk_size_words = first_chunk_size_bytes / 4;

        self.read_ap_register_repeated(
            access_port,
            DRW { data: 0 },
            &mut data[data_offset..first_chunk_size_words],
        )?;

        remaining_data_len -= first_chunk_size_words;
        address += (4 * first_chunk_size_words) as u32;
        data_offset += first_chunk_size_words;

        while remaining_data_len > 0 {
            // the autoincrement is limited to the 10 lowest bits so we need to write the address
            // every time it overflows
            let tar = TAR { address };
            self.write_ap_register(access_port, tar)?;

            let next_chunk_size_bytes = std::cmp::min(max_chunk_size_bytes, remaining_data_len * 4);

            log::debug!(
                "Reading chunk with len {} at address {:#08x}",
                next_chunk_size_bytes,
                address
            );

            let next_chunk_size_words = next_chunk_size_bytes / 4;

            self.read_ap_register_repeated(
                access_port,
                DRW { data: 0 },
                &mut data[data_offset..(data_offset + next_chunk_size_words)],
            )?;

            remaining_data_len -= next_chunk_size_words;
            address += (4 * next_chunk_size_words) as u32;
            data_offset += next_chunk_size_words;
        }

        log::debug!("Finished reading block");

        Ok(())
    }

    pub fn read_8(
        &mut self,
        access_port: MemoryAP,
        address: u32,
        data: &mut [u8],
    ) -> Result<(), AccessPortError> {
        if data.is_empty() {
            return Ok(());
        }

        let aligned = aligned_range(address, data.len())?;

        // Read aligned block of 32-bit words
        let mut buf32 = vec![0u32; aligned.len() / 4];
        self.read_32(access_port, aligned.start, &mut buf32)?;

        // Convert 32-bit words to bytes
        let mut buf8 = vec![0u8; aligned.len()];
        for (i, word) in buf32.into_iter().enumerate() {
            buf8.pwrite_with(word, i * 4, LE).unwrap();
        }

        // Copy relevant part of aligned block to output data
        let start = (address - aligned.start) as usize;
        data.copy_from_slice(&buf8[start..start + data.len()]);

        Ok(())
    }

    /// Write a 32bit word at `addr`.
    ///
    /// The address where the write should be performed at has to be word aligned.
    /// Returns `AccessPortError::MemoryNotAligned` if this does not hold true.
    pub fn write_word_32(
        &mut self,
        access_port: MemoryAP,
        address: u32,
        data: u32,
    ) -> Result<(), AccessPortError> {
        if (address % 4) != 0 {
            return Err(AccessPortError::alignment_error(address, 4));
        }

        let csw = self.build_csw_register(DataSize::U32);
        let drw = DRW { data };
        let tar = TAR { address };
        self.write_csw_register(access_port, csw)?;

        self.write_ap_register(access_port, tar)?;
        self.write_ap_register(access_port, drw)?;

        Ok(())
    }

    /// Write an 8bit word at `addr`.
    pub fn write_word_8(
        &mut self,
        access_port: MemoryAP,
        address: u32,
        data: u8,
    ) -> Result<(), AccessPortError> {
        let aligned = aligned_range(address, 1)?;

        // Offset of byte in word (little endian)
        let bit_offset = (address - aligned.start) * 8;

        if self.only_32bit_data_size {
            // Read the existing 32-bit word and insert the byte at the correct bit offset
            // See "Arm Debug Interface Architecture Specification ADIv5.0 to ADIv5.2", C2.2.6
            let word = self.read_word_32(access_port, aligned.start)?;
            let word = word & !(0xFF << bit_offset) | (u32::from(data) << bit_offset);

            self.write_word_32(access_port, aligned.start, word)?;
        } else {
            let csw = self.build_csw_register(DataSize::U8);
            let drw = DRW {
                data: u32::from(data) << bit_offset,
            };
            let tar = TAR { address };
            self.write_csw_register(access_port, csw)?;

            self.write_ap_register(access_port, tar)?;
            self.write_ap_register(access_port, drw)?;
        }

        Ok(())
    }

    /// Write a block of 32bit words at `addr`.
    ///
    /// The number of words written is `data.len()`.
    /// The address where the write should be performed at has to be word aligned.
    /// Returns `AccessPortError::MemoryNotAligned` if this does not hold true.
    pub fn write_32(
        &mut self,
        access_port: MemoryAP,
        start_address: u32,
        data: &[u32],
    ) -> Result<(), AccessPortError> {
        if data.is_empty() {
            return Ok(());
        }

        if (start_address % 4) != 0 {
            return Err(AccessPortError::alignment_error(start_address, 4));
        }

        log::debug!(
            "Write block with total size {} bytes to address {:#08x}",
            data.len() * 4,
            start_address
        );

        // Second we write in 32 bit reads until we have less than 32 bits left to write.
        let csw = self.build_csw_register(DataSize::U32);

        self.write_csw_register(access_port, csw)?;

        let mut address = start_address;
        let tar = TAR { address };
        self.write_ap_register(access_port, tar)?;

        // figure out how many words we can write before the
        // data overflows

        // maximum chunk size
        let max_chunk_size_bytes = 0x400_usize;

        let mut remaining_data_len = data.len();

        let first_chunk_size_bytes = std::cmp::min(
            max_chunk_size_bytes - (address as usize % max_chunk_size_bytes),
            data.len() * 4,
        );

        let mut data_offset = 0;

        log::debug!(
            "Write first block with len {} at address {:#08x}",
            first_chunk_size_bytes,
            address
        );

        let first_chunk_size_words = first_chunk_size_bytes / 4;

        self.write_ap_register_repeated(
            access_port,
            DRW { data: 0 },
            &data[data_offset..first_chunk_size_words],
        )?;

        remaining_data_len -= first_chunk_size_words;
        address += (4 * first_chunk_size_words) as u32;
        data_offset += first_chunk_size_words;

        while remaining_data_len > 0 {
            // the autoincrement is limited to the 10 lowest bits so we need to write the address
            // every time it overflows
            let tar = TAR { address };
            self.write_ap_register(access_port, tar)?;

            let next_chunk_size_bytes = std::cmp::min(max_chunk_size_bytes, remaining_data_len * 4);

            log::debug!(
                "Writing chunk with len {} at address {:#08x}",
                next_chunk_size_bytes,
                address
            );

            let next_chunk_size_words = next_chunk_size_bytes / 4;

            self.write_ap_register_repeated(
                access_port,
                DRW { data: 0 },
                &data[data_offset..(data_offset + next_chunk_size_words)],
            )?;

            remaining_data_len -= next_chunk_size_words;
            address += (4 * next_chunk_size_words) as u32;
            data_offset += next_chunk_size_words;
        }

        log::debug!("Finished writing block");

        Ok(())
    }

    /// Write a block of 8bit words at `addr`.
    ///
    /// The number of words written is `data.len()`.
    pub fn write_8(
        &mut self,
        access_port: MemoryAP,
        address: u32,
        data: &[u8],
    ) -> Result<(), AccessPortError> {
        if data.is_empty() {
            return Ok(());
        }

        let aligned = aligned_range(address, data.len())?;

        // Create buffer with aligned size
        let mut buf8 = vec![0u8; aligned.len()];

        // If the start of the range isn't aligned, read the first word in to avoid clobbering
        if address != aligned.start {
            buf8.pwrite_with(self.read_word_32(access_port, aligned.start)?, 0, LE)
                .unwrap();
        }

        // If the end of the range isn't aligned, read the last word in to avoid clobbering
        if address + data.len() as u32 != aligned.end {
            buf8.pwrite_with(
                self.read_word_32(access_port, aligned.end - 4)?,
                aligned.len() - 4,
                LE,
            )
            .unwrap();
        }

        // Copy input data into buffer at the correct location
        let start = (address - aligned.start) as usize;
        buf8[start..start + data.len()].copy_from_slice(&data);

        // Convert buffer to 32-bit words
        let mut buf32 = vec![0u32; aligned.len() / 4];
        for (i, word) in buf32.iter_mut().enumerate() {
            *word = buf8.pread_with(i * 4, LE).unwrap();
        }

        // Write aligned block into memory
        self.write_32(access_port, aligned.start, &buf32)?;

        Ok(())
    }
}

impl<AP> ArmProbe for ADIMemoryInterface<'_, AP>
where
    AP: CommunicationInterface
        + APAccess<MemoryAP, CSW>
        + APAccess<MemoryAP, TAR>
        + APAccess<MemoryAP, DRW>
        + DPAccess,
{
    fn read_core_reg(&mut self, ap: MemoryAP, addr: CoreRegisterAddress) -> Result<u32, Error> {
        // Write the DCRSR value to select the register we want to read.
        let mut dcrsr_val = Dcrsr(0);
        dcrsr_val.set_regwnr(false); // Perform a read.
        dcrsr_val.set_regsel(addr.into()); // The address of the register to read.

        self.write_word_32(ap, Dcrsr::ADDRESS, dcrsr_val.into())?;

        self.wait_for_core_register_transfer(ap, Duration::from_millis(100))?;

        let value = self.read_word_32(ap, Dcrdr::ADDRESS)?;

        Ok(value)
    }

    fn write_core_reg(
        &mut self,
        ap: MemoryAP,
        addr: CoreRegisterAddress,
        value: u32,
    ) -> Result<(), Error> {
        self.write_word_32(ap, Dcrdr::ADDRESS, value)?;

        // write the DCRSR value to select the register we want to write.
        let mut dcrsr_val = Dcrsr(0);
        dcrsr_val.set_regwnr(true); // Perform a write.
        dcrsr_val.set_regsel(addr.into()); // The address of the register to write.

        self.write_word_32(ap, Dcrsr::ADDRESS, dcrsr_val.into())?;

        self.wait_for_core_register_transfer(ap, Duration::from_millis(100))?;

        Ok(())
    }

    fn read_8(&mut self, ap: MemoryAP, address: u32, data: &mut [u8]) -> Result<(), Error> {
        if data.len() == 1 {
            data[0] = self.read_word_8(ap, address)?;
        } else {
            self.read_8(ap, address, data)?;
        }

        Ok(())
    }

    fn read_32(&mut self, ap: MemoryAP, address: u32, data: &mut [u32]) -> Result<(), Error> {
        if data.len() == 1 {
            data[0] = self.read_word_32(ap, address)?;
        } else {
            self.read_32(ap, address, data)?;
        }

        Ok(())
    }

    fn write_8(&mut self, ap: MemoryAP, address: u32, data: &[u8]) -> Result<(), Error> {
        if data.len() == 1 {
            self.write_word_8(ap, address, data[0])?;
        } else {
            self.write_8(ap, address, data)?;
        }

        Ok(())
    }

    fn write_32(&mut self, ap: MemoryAP, address: u32, data: &[u32]) -> Result<(), Error> {
        if data.len() == 1 {
            self.write_word_32(ap, address, data[0])?;
        } else {
            self.write_32(ap, address, data)?;
        }

        Ok(())
    }

    fn flush(&mut self) -> Result<(), Error> {
        self.interface.flush()?;

        Ok(())
    }
}

bitfield! {
    #[derive(Copy, Clone)]
    pub struct Dhcsr(u32);
    impl Debug;
    pub s_reset_st, _: 25;
    pub s_retire_st, _: 24;
    pub s_lockup, _: 19;
    pub s_sleep, _: 18;
    pub s_halt, _: 17;
    pub s_regrdy, _: 16;
    pub c_maskints, set_c_maskints: 3;
    pub c_step, set_c_step: 2;
    pub c_halt, set_c_halt: 1;
    pub c_debugen, set_c_debugen: 0;
}

impl Dhcsr {
    /// This function sets the bit to enable writes to this register.
    ///
    /// C1.6.3 Debug Halting Control and Status Register, DHCSR:
    /// Debug key:
    /// Software must write 0xA05F to this field to enable write accesses to bits
    /// [15:0], otherwise the processor ignores the write access.
    pub fn enable_write(&mut self) {
        self.0 &= !(0xffff << 16);
        self.0 |= 0xa05f << 16;
    }
}

impl From<u32> for Dhcsr {
    fn from(value: u32) -> Self {
        Self(value)
    }
}

impl From<Dhcsr> for u32 {
    fn from(value: Dhcsr) -> Self {
        value.0
    }
}

impl CoreRegister for Dhcsr {
    const ADDRESS: u32 = 0xE000_EDF0;
    const NAME: &'static str = "DHCSR";
}

bitfield! {
    #[derive(Copy, Clone)]
    pub struct Dcrsr(u32);
    impl Debug;
    pub _, set_regwnr: 16;
    pub _, set_regsel: 4,0;
}

impl From<u32> for Dcrsr {
    fn from(value: u32) -> Self {
        Self(value)
    }
}

impl From<Dcrsr> for u32 {
    fn from(value: Dcrsr) -> Self {
        value.0
    }
}

impl CoreRegister for Dcrsr {
    const ADDRESS: u32 = 0xE000_EDF4;
    const NAME: &'static str = "DCRSR";
}

#[derive(Debug, Copy, Clone)]
pub struct Dcrdr(u32);

impl From<u32> for Dcrdr {
    fn from(value: u32) -> Self {
        Self(value)
    }
}

impl From<Dcrdr> for u32 {
    fn from(value: Dcrdr) -> Self {
        value.0
    }
}

impl CoreRegister for Dcrdr {
    const ADDRESS: u32 = 0xE000_EDF8;
    const NAME: &'static str = "DCRDR";
}

/// Calculates a 32-bit word aligned range from an address/length pair.
fn aligned_range(address: u32, len: usize) -> Result<Range<u32>, AccessPortError> {
    // Round start address down to the nearest multiple of 4
    let start = address - (address % 4);

    let unaligned_end = len
        .try_into()
        .ok()
        .and_then(|len: u32| len.checked_add(address))
        .ok_or(AccessPortError::OutOfBoundsError)?;

    // Round end address up to the nearest multiple of 4
    let end = unaligned_end
        .checked_add((4 - (unaligned_end % 4)) % 4)
        .ok_or(AccessPortError::OutOfBoundsError)?;

    Ok(Range { start, end })
}

#[cfg(test)]
mod tests {
    use crate::architecture::arm::MemoryApInformation;

    use super::super::super::ap::memory_ap::mock::MockMemoryAP;
    use super::ADIMemoryInterface;

    impl<'interface> ADIMemoryInterface<'interface, MockMemoryAP> {
        /// Creates a new MemoryInterface for given AccessPort.
        fn new_mock(
            mock: &'interface mut MockMemoryAP,
        ) -> ADIMemoryInterface<'interface, MockMemoryAP> {
            let ap_information = MemoryApInformation {
                port_number: 0,
                only_32bit_data_size: false,
                debug_base_address: 0xf000_0000,
                supports_hnonsec: false,
<<<<<<< HEAD
            };

            Self::new(mock, &ap_information).unwrap()
=======
                cached_csw_value: None,
            }
>>>>>>> 9177db32
        }

        fn mock_memory(&self) -> &[u8] {
            &self.interface.memory
        }
    }

    // Visually obvious pattern used to test memory writes
    const DATA8: &[u8] = &[
        128, 129, 130, 131, 132, 133, 134, 135, 136, 137, 138, 139, 140, 141, 142, 143,
    ];

    // DATA8 interpreted as little endian 32-bit words
    const DATA32: &[u32] = &[0x83828180, 0x87868584, 0x8b8a8988, 0x8f8e8d8c];

    #[test]
    fn read_word_32() {
        let mut mock = MockMemoryAP::with_pattern();
        mock.memory[..8].copy_from_slice(&DATA8[..8]);
        let mut mi = ADIMemoryInterface::new_mock(&mut mock);

        for &address in &[0, 4] {
            let value = mi
                .read_word_32(0.into(), address)
                .expect("read_word_32 failed");
            assert_eq!(value, DATA32[address as usize / 4]);
        }
    }

    #[test]
    fn read_word_8() {
        let mut mock = MockMemoryAP::with_pattern();
        mock.memory[..8].copy_from_slice(&DATA8[..8]);
        let mut mi = ADIMemoryInterface::new_mock(&mut mock);

        for address in 0..8 {
            let value = mi
                .read_word_8(0.into(), address)
                .unwrap_or_else(|_| panic!("read_word_8 failed, address = {}", address));
            assert_eq!(value, DATA8[address as usize], "address = {}", address);
        }
    }

    #[test]
    fn write_word_32() {
        for &address in &[0, 4] {
            let mut mock = MockMemoryAP::with_pattern();
            let mut mi = ADIMemoryInterface::new_mock(&mut mock);

            let mut expected = Vec::from(mi.mock_memory());
            expected[(address as usize)..(address as usize) + 4].copy_from_slice(&DATA8[..4]);

            mi.write_word_32(0.into(), address, DATA32[0])
                .unwrap_or_else(|_| panic!("write_word_32 failed, address = {}", address));
            assert_eq!(
                mi.mock_memory(),
                expected.as_slice(),
                "address = {}",
                address
            );
        }
    }

    #[test]
    fn write_word_8() {
        for address in 0..8 {
            let mut mock = MockMemoryAP::with_pattern();
            let mut mi = ADIMemoryInterface::new_mock(&mut mock);

            let mut expected = Vec::from(mi.mock_memory());
            expected[address] = DATA8[0];

            mi.write_word_8(0.into(), address as u32, DATA8[0])
                .unwrap_or_else(|_| panic!("write_word_8 failed, address = {}", address));
            assert_eq!(
                mi.mock_memory(),
                expected.as_slice(),
                "address = {}",
                address
            );
        }
    }

    #[test]
    fn read_32() {
        let mut mock = MockMemoryAP::with_pattern();
        mock.memory[..DATA8.len()].copy_from_slice(DATA8);
        let mut mi = ADIMemoryInterface::new_mock(&mut mock);

        for &address in &[0, 4] {
            for len in 0..3 {
                let mut data = vec![0u32; len];
                mi.read_32(0.into(), address, &mut data)
                    .unwrap_or_else(|_| {
                        panic!("read_32 failed, address = {}, len = {}", address, len)
                    });

                assert_eq!(
                    data.as_slice(),
                    &DATA32[(address / 4) as usize..(address / 4) as usize + len],
                    "address = {}, len = {}",
                    address,
                    len
                );
            }
        }
    }

    #[test]
    fn read_32_unaligned_should_error() {
        let mut mock = MockMemoryAP::with_pattern();
        let mut mi = ADIMemoryInterface::new_mock(&mut mock);

        for &address in &[1, 3, 127] {
            assert!(mi.read_32(0.into(), address, &mut [0u32; 4]).is_err());
        }
    }

    #[test]
    fn read_8() {
        let mut mock = MockMemoryAP::with_pattern();
        mock.memory[..DATA8.len()].copy_from_slice(DATA8);
        let mut mi = ADIMemoryInterface::new_mock(&mut mock);

        for address in 0..4 {
            for len in 0..12 {
                let mut data = vec![0u8; len];
                mi.read_8(0.into(), address, &mut data).unwrap_or_else(|_| {
                    panic!("read_8 failed, address = {}, len = {}", address, len)
                });

                assert_eq!(
                    data.as_slice(),
                    &DATA8[address as usize..address as usize + len],
                    "address = {}, len = {}",
                    address,
                    len
                );
            }
        }
    }

    #[test]
    fn write_32() {
        for &address in &[0, 4] {
            for len in 0..3 {
                let mut mock = MockMemoryAP::with_pattern();
                let mut mi = ADIMemoryInterface::new_mock(&mut mock);

                let mut expected = Vec::from(mi.mock_memory());
                expected[address as usize..(address as usize) + len * 4]
                    .copy_from_slice(&DATA8[..len * 4]);

                let data = &DATA32[..len];
                mi.write_32(0.into(), address, data).unwrap_or_else(|_| {
                    panic!("write_32 failed, address = {}, len = {}", address, len)
                });

                assert_eq!(
                    mi.mock_memory(),
                    expected.as_slice(),
                    "address = {}, len = {}",
                    address,
                    len
                );
            }
        }
    }

    #[test]
    fn write_block_u32_unaligned_should_error() {
        let mut mock = MockMemoryAP::with_pattern();
        let mut mi = ADIMemoryInterface::new_mock(&mut mock);

        for &address in &[1, 3, 127] {
            assert!(mi
                .write_32(0.into(), address, &[0xDEAD_BEEF, 0xABBA_BABE])
                .is_err());
        }
    }

    #[test]
    fn write_8() {
        for address in 0..4 {
            for len in 0..12 {
                let mut mock = MockMemoryAP::with_pattern();
                let mut mi = ADIMemoryInterface::new_mock(&mut mock);

                let mut expected = Vec::from(mi.mock_memory());
                expected[address as usize..(address as usize) + len].copy_from_slice(&DATA8[..len]);

                let data = &DATA8[..len];
                mi.write_8(0.into(), address, data).unwrap_or_else(|_| {
                    panic!("write_8 failed, address = {}, len = {}", address, len)
                });

                assert_eq!(
                    mi.mock_memory(),
                    expected.as_slice(),
                    "address = {}, len = {}",
                    address,
                    len
                );
            }
        }
    }

    use super::aligned_range;

    #[test]
    fn aligned_range_at_limit_does_not_panic() {
        // The aligned range for address 0xfffffff9 with length
        // 4 should not panic.

        // Not sure what the best behaviour to handle this is, but
        // for sure no panic

        let _ = aligned_range(0xfffffff9, 4);
    }
}<|MERGE_RESOLUTION|>--- conflicted
+++ resolved
@@ -817,14 +817,8 @@
                 only_32bit_data_size: false,
                 debug_base_address: 0xf000_0000,
                 supports_hnonsec: false,
-<<<<<<< HEAD
             };
-
             Self::new(mock, &ap_information).unwrap()
-=======
-                cached_csw_value: None,
-            }
->>>>>>> 9177db32
         }
 
         fn mock_memory(&self) -> &[u8] {
