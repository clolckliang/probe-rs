[package]
name = "cargo-embed"
version = "0.10.1"
authors = ["Noah Hüsser <yatekii@yatekii.ch>"]
edition = "2018"
description = "A utility to develop software for embedded ARM and RISC-V cores."
documentation = "https://docs.rs/cargo-embed/"
homepage = "https://github.com/probe-rs/cargo-embed"
repository = "https://github.com/probe-rs/cargo-embed"
readme = "README.md"
categories = ["embedded", "hardware-support", "development-tools::debugging"]
keywords = ["embedded"]
license = "MIT OR Apache-2.0"

[features]
default = []
ftdi = ["probe-rs/ftdi"]
sentry = ["probe-rs-cli-util/sentry"]

[dependencies]
probe-rs = { version = "0.10.0", git = "https://github.com/probe-rs/probe-rs" }
gdb-server = { version = "0.10.0", git = "https://github.com/probe-rs/probe-rs"  }
probe-rs-cli-util = { version = "0.10.0", git = "https://github.com/probe-rs/probe-rs", default-features = false, features=["anyhow"] }

structopt = "0.3.18"
git-version = "0.3.4"
indicatif = "0.15.0"
env_logger = "0.8.2"
log = { version = "0.4.14", features = ["serde"] }
lazy_static = "1.4.0"
colored = "2.0.0"
serde = { version = "1.0", features = ["derive"] }
serde_json = { version = "1.0.64" }
<<<<<<< HEAD
figment = { version = "0.10", features = ["toml", "json", "yaml", "env"] }
=======
config = { version = "0.10.1", features = ["toml", "json", "yaml"], default-features = false }
>>>>>>> 14d6a2c0
probe-rs-rtt = { version = "0.10.0", git = "https://github.com/probe-rs/probe-rs-rtt" }
chrono = "0.4"
# Version 0.17.8 doesn't compile on Windows
crossterm = "<= 0.17.7"
goblin = "0.4.0"
tui = { version = "0.13.0", default-features = false, features = ["crossterm"] }
anyhow = "1.0.40"
textwrap = "0.13.2"
defmt-decoder = { version = "0.1.3" }
defmt-elf2table = { version = "0.1.0", features = ['unstable'] }<|MERGE_RESOLUTION|>--- conflicted
+++ resolved
@@ -31,11 +31,7 @@
 colored = "2.0.0"
 serde = { version = "1.0", features = ["derive"] }
 serde_json = { version = "1.0.64" }
-<<<<<<< HEAD
 figment = { version = "0.10", features = ["toml", "json", "yaml", "env"] }
-=======
-config = { version = "0.10.1", features = ["toml", "json", "yaml"], default-features = false }
->>>>>>> 14d6a2c0
 probe-rs-rtt = { version = "0.10.0", git = "https://github.com/probe-rs/probe-rs-rtt" }
 chrono = "0.4"
 # Version 0.17.8 doesn't compile on Windows
